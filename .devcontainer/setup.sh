#!/bin/bash -i

set -eo pipefail
export LANG=en_US.UTF-8
export LC_ALL=en_US.UTF-8
<<<<<<< HEAD

echo "Fixing git permissions"
git config --global --add safe.directory "."
git config --global --add safe.directory "./submodules/nvlist"
git config --global --add safe.directory "./submodules/osxcross"
git config --global --add safe.directory "./submodules/wireguard-go"
git config --global --add safe.directory "./submodules/wireguard-tools"
=======
echo "🚀 Setting up the-wireguard-effect devcontainer..."
>>>>>>> 9880f50f

echo "Initializing submodules"
git submodule update --init --recursive --depth 1

echo "📦 Installing repo dependencies..."
npm install --global corepack@latest
corepack install
corepack enable
pnpm install
pnpm clean

echo "🔧 Setting up groups and permissions for \"sudo-less\" testing"
sudo groupadd wireguard-control
sudo usermod -a -G wireguard-control vscode
sudo usermod -a -G wireguard-control root
sudo mkdir -p /var/run/wireguard/
sudo chown -R root:wireguard-control /var/run/wireguard/

echo "🏗️ Building..."
pnpm check
pnpm lint
pnpm circular
pnpm build
pnpm docgen

echo "🧪 Testing..."
pnpm coverage --run

echo "✅ Devcontainer setup complete!"
echo "🙏 Thank you for contributing to the-wireguard-effect!"<|MERGE_RESOLUTION|>--- conflicted
+++ resolved
@@ -3,17 +3,7 @@
 set -eo pipefail
 export LANG=en_US.UTF-8
 export LC_ALL=en_US.UTF-8
-<<<<<<< HEAD
-
-echo "Fixing git permissions"
-git config --global --add safe.directory "."
-git config --global --add safe.directory "./submodules/nvlist"
-git config --global --add safe.directory "./submodules/osxcross"
-git config --global --add safe.directory "./submodules/wireguard-go"
-git config --global --add safe.directory "./submodules/wireguard-tools"
-=======
 echo "🚀 Setting up the-wireguard-effect devcontainer..."
->>>>>>> 9880f50f
 
 echo "Initializing submodules"
 git submodule update --init --recursive --depth 1
