name: "Build"
description: "Reusable build action"

runs:
  using: "composite"
  steps:
    # Setup go and node
    - uses: actions/setup-go@0aaccfd150d50ccaeb58ebd88d36e91967a5f35b # v5
    - uses: actions/setup-node@49933ea5288caeca8642d1e84afbd3f7d6820020 # v4
      with:
        node-version: "22.x"

    # Setup pnpm
    - uses: pnpm/action-setup@a7487c7e89a18df4991f7f222e4898a00d66ddda # v4

    # Install build deps
    - shell: bash
<<<<<<< HEAD
      run: sudo apt-get -y install mingw-w64 libarchive-tools clang cmake libxml2-dev imagemagick librsvg2-bin libtool libtool-bin debhelper fakeroot
=======
      run: sudo apt-get update --yes
    - shell: bash
      run: sudo apt-get -y install mingw-w64 libarchive-tools clang cmake libxml2-dev imagemagick librsvg2-bin
>>>>>>> 26e1ce5b

    # Check, lint, and build
    - shell: bash
      run: pnpm install
    - shell: bash
      run: pnpm check
    - shell: bash
      run: pnpm lint
    - shell: bash
      run: pnpm circular
    - shell: bash
      run: pnpm build

    # Clean up
    - shell: bash
      run: |
        sudo rm -rf .git/
        sudo rm -rf node_modules/
        sudo rm -rf submodules/wintun
        sudo rm -rf submodules/nvlist
        sudo rm -rf submodules/osxcross
        sudo rm -rf submodules/wireguard-apple
        sudo rm -rf submodules/wireguard-go
        sudo rm -rf submodules/wireguard-tools
        sudo rm -rf submodules/wireguard-windows

    # https://github.com/actions/download-artifact/tree/v4/?tab=readme-ov-file#limitations
    - shell: bash
      run: tar -cvf /tmp/the-wireguard-effect.tar .

    # Upload the artifact
    - uses: actions/upload-artifact@ea165f8d65b6e75b540449e92b4886f43607fa02 # v4
      with:
        name: the-wireguard-effect
        path: /tmp/the-wireguard-effect.tar<|MERGE_RESOLUTION|>--- conflicted
+++ resolved
@@ -15,13 +15,9 @@
 
     # Install build deps
     - shell: bash
-<<<<<<< HEAD
-      run: sudo apt-get -y install mingw-w64 libarchive-tools clang cmake libxml2-dev imagemagick librsvg2-bin libtool libtool-bin debhelper fakeroot
-=======
       run: sudo apt-get update --yes
     - shell: bash
-      run: sudo apt-get -y install mingw-w64 libarchive-tools clang cmake libxml2-dev imagemagick librsvg2-bin
->>>>>>> 26e1ce5b
+      run: sudo apt-get -y install mingw-w64 libarchive-tools clang cmake libxml2-dev imagemagick librsvg2-bin libtool libtool-bin debhelper fakeroot
 
     # Check, lint, and build
     - shell: bash
