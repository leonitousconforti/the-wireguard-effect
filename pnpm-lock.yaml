lockfileVersion: '9.0'

settings:
  autoInstallPeers: false
  excludeLinksFromLockfile: false

overrides:
  rollup: npm:@rollup/wasm-node

patchedDependencies:
  '@effect/build-utils@0.7.7':
    hash: 42kuthnwfb3mlmwujslfsbh6re
    path: patches/@effect__build-utils@0.7.7.patch

importers:

  .:
    dependencies:
      ini:
        specifier: ^4.1.3
        version: 4.1.3
    devDependencies:
      '@babel/cli':
        specifier: 7.24.8
        version: 7.24.8(@babel/core@7.25.2)
      '@babel/core':
        specifier: 7.25.2
        version: 7.25.2
      '@babel/plugin-transform-export-namespace-from':
        specifier: 7.24.7
        version: 7.24.7(@babel/core@7.25.2)
      '@babel/plugin-transform-modules-commonjs':
        specifier: 7.24.8
        version: 7.24.8(@babel/core@7.25.2)
      '@effect/build-utils':
        specifier: 0.7.7
        version: 0.7.7(patch_hash=42kuthnwfb3mlmwujslfsbh6re)
      '@effect/cli':
        specifier: 0.40.1
        version: 0.40.1(@effect/platform@0.61.1(@effect/schema@0.70.0(effect@3.6.0))(effect@3.6.0))(@effect/printer-ansi@0.34.0(@effect/typeclass@0.25.0(effect@3.6.0))(effect@3.6.0))(@effect/printer@0.34.0(@effect/typeclass@0.25.0(effect@3.6.0))(effect@3.6.0))(@effect/schema@0.70.0(effect@3.6.0))(effect@3.6.0)
      '@effect/docgen':
        specifier: 0.4.3
        version: 0.4.3(tsx@4.16.3)(typescript@5.5.4)
      '@effect/eslint-plugin':
        specifier: 0.2.0
        version: 0.2.0
      '@effect/experimental':
        specifier: 0.21.1
        version: 0.21.1(@effect/platform-node@0.56.1(@effect/platform@0.61.1(@effect/schema@0.70.0(effect@3.6.0))(effect@3.6.0))(effect@3.6.0))(@effect/platform@0.61.1(@effect/schema@0.70.0(effect@3.6.0))(effect@3.6.0))(@effect/schema@0.70.0(effect@3.6.0))(effect@3.6.0)(ws@8.18.0)
      '@effect/language-service':
        specifier: 0.1.0
        version: 0.1.0
      '@effect/platform':
        specifier: 0.61.1
        version: 0.61.1(@effect/schema@0.70.0(effect@3.6.0))(effect@3.6.0)
      '@effect/platform-node':
        specifier: 0.56.1
        version: 0.56.1(@effect/platform@0.61.1(@effect/schema@0.70.0(effect@3.6.0))(effect@3.6.0))(effect@3.6.0)
      '@effect/printer':
        specifier: 0.34.0
        version: 0.34.0(@effect/typeclass@0.25.0(effect@3.6.0))(effect@3.6.0)
      '@effect/printer-ansi':
        specifier: 0.34.0
        version: 0.34.0(@effect/typeclass@0.25.0(effect@3.6.0))(effect@3.6.0)
      '@effect/schema':
        specifier: 0.70.0
        version: 0.70.0(effect@3.6.0)
      '@effect/typeclass':
        specifier: 0.25.0
        version: 0.25.0(effect@3.6.0)
      '@effect/vitest':
<<<<<<< HEAD
        specifier: 0.7.0
        version: 0.7.0(effect@3.5.9)(vitest@2.0.4(@types/node@22.0.0))
=======
        specifier: 0.8.0
        version: 0.8.0(effect@3.6.0)(vitest@1.6.0(@types/node@22.0.0))
>>>>>>> f2d511ef
      '@rollup/wasm-node':
        specifier: 4.19.1
        version: 4.19.1
      '@types/ini':
        specifier: 4.1.1
        version: 4.1.1
      '@types/node':
        specifier: 22.0.0
        version: 22.0.0
      '@typescript-eslint/eslint-plugin':
        specifier: 7.18.0
        version: 7.18.0(@typescript-eslint/parser@7.18.0(eslint@8.57.0)(typescript@5.5.4))(eslint@8.57.0)(typescript@5.5.4)
      '@typescript-eslint/parser':
        specifier: 7.18.0
        version: 7.18.0(eslint@8.57.0)(typescript@5.5.4)
      '@typescript-eslint/utils':
        specifier: 7.18.0
        version: 7.18.0(eslint@8.57.0)(typescript@5.5.4)
      '@vitest/coverage-v8':
        specifier: 2.0.4
        version: 2.0.4(vitest@2.0.4(@types/node@22.0.0))
      babel-plugin-annotate-pure-calls:
        specifier: 0.4.0
        version: 0.4.0(@babel/core@7.25.2)
      effect:
        specifier: 3.6.0
        version: 3.6.0
      es-main:
        specifier: 1.3.0
        version: 1.3.0
      eslint:
        specifier: 8.57.0
        version: 8.57.0
      eslint-config-prettier:
        specifier: 9.1.0
        version: 9.1.0(eslint@8.57.0)
      eslint-import-resolver-typescript:
        specifier: 3.6.1
        version: 3.6.1(@typescript-eslint/parser@7.18.0(eslint@8.57.0)(typescript@5.5.4))(eslint-plugin-import@2.29.1)(eslint@8.57.0)
      eslint-plugin-codegen:
        specifier: 0.28.0
        version: 0.28.0(eslint@8.57.0)
      eslint-plugin-deprecation:
        specifier: 3.0.0
        version: 3.0.0(eslint@8.57.0)(typescript@5.5.4)
      eslint-plugin-import:
        specifier: 2.29.1
        version: 2.29.1(@typescript-eslint/parser@7.18.0(eslint@8.57.0)(typescript@5.5.4))(eslint-import-resolver-typescript@3.6.1)(eslint@8.57.0)
      eslint-plugin-prettier:
        specifier: 5.2.1
        version: 5.2.1(@types/eslint@8.56.11)(eslint-config-prettier@9.1.0(eslint@8.57.0))(eslint@8.57.0)(prettier@3.3.3)
      eslint-plugin-sort-destructure-keys:
        specifier: 2.0.0
        version: 2.0.0(eslint@8.57.0)
      fast-check:
        specifier: 3.20.0
        version: 3.20.0
      prettier:
        specifier: 3.3.3
        version: 3.3.3
      prettier-plugin-jsdoc:
        specifier: 1.3.0
        version: 1.3.0(prettier@3.3.3)
      prettier-plugin-packagejson:
        specifier: 2.5.1
        version: 2.5.1(prettier@3.3.3)
      rimraf:
        specifier: 6.0.1
        version: 6.0.1
      tsx:
        specifier: 4.16.3
        version: 4.16.3
      typescript:
        specifier: 5.5.4
        version: 5.5.4
      vite:
        specifier: 5.3.5
        version: 5.3.5(@types/node@22.0.0)
      vitest:
        specifier: 2.0.4
        version: 2.0.4(@types/node@22.0.0)
      ws:
        specifier: 8.18.0
        version: 8.18.0
    publishDirectory: dist

packages:

  '@ampproject/remapping@2.3.0':
    resolution: {integrity: sha512-30iZtAPgz+LTIYoeivqYo853f02jBYSd5uGnGpkFV0M3xOt9aN73erkgYAmZU43x4VfqcnLxW9Kpg3R5LC4YYw==}
    engines: {node: '>=6.0.0'}

  '@babel/cli@7.24.8':
    resolution: {integrity: sha512-isdp+G6DpRyKc+3Gqxy2rjzgF7Zj9K0mzLNnxz+E/fgeag8qT3vVulX4gY9dGO1q0y+0lUv6V3a+uhUzMzrwXg==}
    engines: {node: '>=6.9.0'}
    hasBin: true
    peerDependencies:
      '@babel/core': ^7.0.0-0

  '@babel/code-frame@7.24.7':
    resolution: {integrity: sha512-BcYH1CVJBO9tvyIZ2jVeXgSIMvGZ2FDRvDdOIVQyuklNKSsx+eppDEBq/g47Ayw+RqNFE+URvOShmf+f/qwAlA==}
    engines: {node: '>=6.9.0'}

  '@babel/compat-data@7.25.2':
    resolution: {integrity: sha512-bYcppcpKBvX4znYaPEeFau03bp89ShqNMLs+rmdptMw+heSZh9+z84d2YG+K7cYLbWwzdjtDoW/uqZmPjulClQ==}
    engines: {node: '>=6.9.0'}

  '@babel/core@7.25.2':
    resolution: {integrity: sha512-BBt3opiCOxUr9euZ5/ro/Xv8/V7yJ5bjYMqG/C1YAo8MIKAnumZalCN+msbci3Pigy4lIQfPUpfMM27HMGaYEA==}
    engines: {node: '>=6.9.0'}

  '@babel/generator@7.12.17':
    resolution: {integrity: sha512-DSA7ruZrY4WI8VxuS1jWSRezFnghEoYEFrZcw9BizQRmOZiUsiHl59+qEARGPqPikwA/GPTyRCi7isuCK/oyqg==}

  '@babel/generator@7.25.0':
    resolution: {integrity: sha512-3LEEcj3PVW8pW2R1SR1M89g/qrYk/m/mB/tLqn7dn4sbBUQyTqnlod+II2U4dqiGtUmkcnAmkMDralTFZttRiw==}
    engines: {node: '>=6.9.0'}

  '@babel/helper-compilation-targets@7.25.2':
    resolution: {integrity: sha512-U2U5LsSaZ7TAt3cfaymQ8WHh0pxvdHoEk6HVpaexxixjyEquMh0L0YNJNM6CTGKMXV1iksi0iZkGw4AcFkPaaw==}
    engines: {node: '>=6.9.0'}

  '@babel/helper-environment-visitor@7.24.7':
    resolution: {integrity: sha512-DoiN84+4Gnd0ncbBOM9AZENV4a5ZiL39HYMyZJGZ/AZEykHYdJw0wW3kdcsh9/Kn+BRXHLkkklZ51ecPKmI1CQ==}
    engines: {node: '>=6.9.0'}

  '@babel/helper-function-name@7.24.7':
    resolution: {integrity: sha512-FyoJTsj/PEUWu1/TYRiXTIHc8lbw+TDYkZuoE43opPS5TrI7MyONBE1oNvfguEXAD9yhQRrVBnXdXzSLQl9XnA==}
    engines: {node: '>=6.9.0'}

  '@babel/helper-hoist-variables@7.24.7':
    resolution: {integrity: sha512-MJJwhkoGy5c4ehfoRyrJ/owKeMl19U54h27YYftT0o2teQ3FJ3nQUf/I3LlJsX4l3qlw7WRXUmiyajvHXoTubQ==}
    engines: {node: '>=6.9.0'}

  '@babel/helper-module-imports@7.24.7':
    resolution: {integrity: sha512-8AyH3C+74cgCVVXow/myrynrAGv+nTVg5vKu2nZph9x7RcRwzmh0VFallJuFTZ9mx6u4eSdXZfcOzSqTUm0HCA==}
    engines: {node: '>=6.9.0'}

  '@babel/helper-module-transforms@7.24.9':
    resolution: {integrity: sha512-oYbh+rtFKj/HwBQkFlUzvcybzklmVdVV3UU+mN7n2t/q3yGHbuVdNxyFvSBO1tfvjyArpHNcWMAzsSPdyI46hw==}
    engines: {node: '>=6.9.0'}
    peerDependencies:
      '@babel/core': ^7.0.0

  '@babel/helper-module-transforms@7.25.2':
    resolution: {integrity: sha512-BjyRAbix6j/wv83ftcVJmBt72QtHI56C7JXZoG2xATiLpmoC7dpd8WnkikExHDVPpi/3qCmO6WY1EaXOluiecQ==}
    engines: {node: '>=6.9.0'}
    peerDependencies:
      '@babel/core': ^7.0.0

  '@babel/helper-plugin-utils@7.24.8':
    resolution: {integrity: sha512-FFWx5142D8h2Mgr/iPVGH5G7w6jDn4jUSpZTyDnQO0Yn7Ks2Kuz6Pci8H6MPCoUJegd/UZQ3tAvfLCxQSnWWwg==}
    engines: {node: '>=6.9.0'}

  '@babel/helper-simple-access@7.24.7':
    resolution: {integrity: sha512-zBAIvbCMh5Ts+b86r/CjU+4XGYIs+R1j951gxI3KmmxBMhCg4oQMsv6ZXQ64XOm/cvzfU1FmoCyt6+owc5QMYg==}
    engines: {node: '>=6.9.0'}

  '@babel/helper-split-export-declaration@7.24.7':
    resolution: {integrity: sha512-oy5V7pD+UvfkEATUKvIjvIAH/xCzfsFVw7ygW2SI6NClZzquT+mwdTfgfdbUiceh6iQO0CHtCPsyze/MZ2YbAA==}
    engines: {node: '>=6.9.0'}

  '@babel/helper-string-parser@7.24.8':
    resolution: {integrity: sha512-pO9KhhRcuUyGnJWwyEgnRJTSIZHiT+vMD0kPeD+so0l7mxkMT19g3pjY9GTnHySck/hDzq+dtW/4VgnMkippsQ==}
    engines: {node: '>=6.9.0'}

  '@babel/helper-validator-identifier@7.24.7':
    resolution: {integrity: sha512-rR+PBcQ1SMQDDyF6X0wxtG8QyLCgUB0eRAGguqRLfkCA87l7yAP7ehq8SNj96OOGTO8OBV70KhuFYcIkHXOg0w==}
    engines: {node: '>=6.9.0'}

  '@babel/helper-validator-option@7.24.8':
    resolution: {integrity: sha512-xb8t9tD1MHLungh/AIoWYN+gVHaB9kwlu8gffXGSt3FFEIT7RjS+xWbc2vUD1UTZdIpKj/ab3rdqJ7ufngyi2Q==}
    engines: {node: '>=6.9.0'}

  '@babel/helpers@7.25.0':
    resolution: {integrity: sha512-MjgLZ42aCm0oGjJj8CtSM3DB8NOOf8h2l7DCTePJs29u+v7yO/RBX9nShlKMgFnRks/Q4tBAe7Hxnov9VkGwLw==}
    engines: {node: '>=6.9.0'}

  '@babel/highlight@7.24.7':
    resolution: {integrity: sha512-EStJpq4OuY8xYfhGVXngigBJRWxftKX9ksiGDnmlY3o7B/V7KIAc9X4oiK87uPJSc/vs5L869bem5fhZa8caZw==}
    engines: {node: '>=6.9.0'}

  '@babel/parser@7.24.8':
    resolution: {integrity: sha512-WzfbgXOkGzZiXXCqk43kKwZjzwx4oulxZi3nq2TYL9mOjQv6kYwul9mz6ID36njuL7Xkp6nJEfok848Zj10j/w==}
    engines: {node: '>=6.0.0'}
    hasBin: true

  '@babel/parser@7.25.0':
    resolution: {integrity: sha512-CzdIU9jdP0dg7HdyB+bHvDJGagUv+qtzZt5rYCWwW6tITNqV9odjp6Qu41gkG0ca5UfdDUWrKkiAnHHdGRnOrA==}
    engines: {node: '>=6.0.0'}
    hasBin: true

  '@babel/plugin-syntax-export-namespace-from@7.8.3':
    resolution: {integrity: sha512-MXf5laXo6c1IbEbegDmzGPwGNTsHZmEy6QGznu5Sh2UCWvueywb2ee+CCE4zQiZstxU9BMoQO9i6zUFSY0Kj0Q==}
    peerDependencies:
      '@babel/core': ^7.0.0-0

  '@babel/plugin-transform-export-namespace-from@7.24.7':
    resolution: {integrity: sha512-v0K9uNYsPL3oXZ/7F9NNIbAj2jv1whUEtyA6aujhekLs56R++JDQuzRcP2/z4WX5Vg/c5lE9uWZA0/iUoFhLTA==}
    engines: {node: '>=6.9.0'}
    peerDependencies:
      '@babel/core': ^7.0.0-0

  '@babel/plugin-transform-modules-commonjs@7.24.8':
    resolution: {integrity: sha512-WHsk9H8XxRs3JXKWFiqtQebdh9b/pTk4EgueygFzYlTKAg0Ud985mSevdNjdXdFBATSKVJGQXP1tv6aGbssLKA==}
    engines: {node: '>=6.9.0'}
    peerDependencies:
      '@babel/core': ^7.0.0-0

  '@babel/template@7.25.0':
    resolution: {integrity: sha512-aOOgh1/5XzKvg1jvVz7AVrx2piJ2XBi227DHmbY6y+bM9H2FlN+IfecYu4Xl0cNiiVejlsCri89LUsbj8vJD9Q==}
    engines: {node: '>=6.9.0'}

  '@babel/traverse@7.24.8':
    resolution: {integrity: sha512-t0P1xxAPzEDcEPmjprAQq19NWum4K0EQPjMwZQZbHt+GiZqvjCHjj755Weq1YRPVzBI+3zSfvScfpnuIecVFJQ==}
    engines: {node: '>=6.9.0'}

  '@babel/traverse@7.25.2':
    resolution: {integrity: sha512-s4/r+a7xTnny2O6FcZzqgT6nE4/GHEdcqj4qAeglbUOh0TeglEfmNJFAd/OLoVtGd6ZhAO8GCVvCNUO5t/VJVQ==}
    engines: {node: '>=6.9.0'}

  '@babel/types@7.25.2':
    resolution: {integrity: sha512-YTnYtra7W9e6/oAZEHj0bJehPRUlLH9/fbpT5LfB0NhQXyALCRkRs3zH9v07IYhkgpqX6Z78FnuccZr/l4Fs4Q==}
    engines: {node: '>=6.9.0'}

  '@bcoe/v8-coverage@0.2.3':
    resolution: {integrity: sha512-0hYQ8SB4Db5zvZB4axdMHGwEaQjkZzFjQiN9LVYvIFB2nSUHW9tYpxWriPrWDASIxiaXax83REcLxuSdnGPZtw==}

  '@dprint/formatter@0.4.1':
    resolution: {integrity: sha512-IB/GXdlMOvi0UhQQ9mcY15Fxcrc2JPadmo6tqefCNV0bptFq7YBpggzpqYXldBXDa04CbKJ+rDwO2eNRPE2+/g==}

  '@dprint/typescript@0.91.4':
    resolution: {integrity: sha512-je/T8JF07xehOVS7rx6Xo7T8Aa1Sd/p/+e/b/J2RE8yJHu09O+L0aHBSvec+usjR8/QwCu23AuDLl47zFSey5Q==}

  '@effect/build-utils@0.7.7':
    resolution: {integrity: sha512-jx38gmnwZcbkYJhV+XlLxwO/sJcQF4RQTA5/RTHXgTLdpB4AYAMhcZE7lmFLbkyREysVVp9i9BaYklm8ESXaOg==}
    engines: {node: '>=16.17.1'}
    hasBin: true

  '@effect/cli@0.40.1':
    resolution: {integrity: sha512-9zkQxMbcZTdeRNtPmObMlivZu+9afOjO1nvbjKBYMBbGF/HUe6sUgz9WBGtRcDe8iSPadvna3hdTUWcflToASg==}
    peerDependencies:
      '@effect/platform': ^0.61.1
      '@effect/printer': ^0.34.0
      '@effect/printer-ansi': ^0.34.0
      '@effect/schema': ^0.70.0
      effect: ^3.6.0

  '@effect/docgen@0.4.3':
    resolution: {integrity: sha512-qR7uSUPpY53ljWLiftQ2N5TaGpYJn1j3yXtJcWs2ndo1K3TqM9ZajtpB4WbiCfIpAXsCKfqpoUBn/qb8RpiGWg==}
    engines: {node: '>=18.0.0'}
    hasBin: true
    peerDependencies:
      tsx: ^4.1.0
      typescript: ^5.2.2

  '@effect/eslint-plugin@0.2.0':
    resolution: {integrity: sha512-PC/hEDGctYGYIjZyhM6kbD4FyHxLgoYNoQNjGkCXcFEzi71vQc3PJKe2JnCgzcUDvr/Nc2qgTVU4ONYwjHzQGA==}

  '@effect/experimental@0.21.1':
    resolution: {integrity: sha512-rexCOACeVks3nnJLJmj+SgDKpCPVbOmQi0q8xUM9eiJgzQxh0NJy357zgHd+53g+0DHyE84vLnPH5MA45ACptA==}
    peerDependencies:
      '@effect/platform': ^0.61.1
      '@effect/platform-node': ^0.56.1
      '@effect/schema': ^0.70.0
      effect: ^3.6.0
      ioredis: ^5
      lmdb: ^3
      ws: ^8
    peerDependenciesMeta:
      '@effect/platform-node':
        optional: true
      ioredis:
        optional: true
      lmdb:
        optional: true
      ws:
        optional: true

  '@effect/language-service@0.1.0':
    resolution: {integrity: sha512-BnlM8LlaqCAYgdRfxlbR7gXGh/FD1scL1fPgNVJEPoOM08od1jtJz+iKhwfaud8TPnnhZR+TED2h5ynjanLeCQ==}

  '@effect/markdown-toc@0.1.0':
    resolution: {integrity: sha512-IRfvvwqQLabVTIw9hhIj4scOGIYPfa13QuEFv+dBWE6p47R+RR0J8jQvfDINFf0Vn80XXVjNRtZxkZpkKXLx2A==}
    engines: {node: '>=0.10.0'}
    hasBin: true

  '@effect/platform-node-shared@0.11.1':
    resolution: {integrity: sha512-aOozb11pwFk7oeUZDJxMH2yYmukzDV3VojnaLvGAbLqfFE9/kyw3HaLJLQbtehu1cd2YDzvTJ4w9Z+4sgyBKwA==}
    peerDependencies:
      '@effect/platform': ^0.61.1
      effect: ^3.6.0

  '@effect/platform-node@0.56.1':
    resolution: {integrity: sha512-FL+iI17Gu9IGv8aztOytMazCnVGkdDBs8nW9dNxNiD1F5+Lon7sS8EW6+JVef3q8rIcqPZkmEx9uYyUzunHmDA==}
    peerDependencies:
      '@effect/platform': ^0.61.1
      effect: ^3.6.0

  '@effect/platform@0.61.1':
    resolution: {integrity: sha512-OFkT+kYfT1TFNrZBjjc9nV7gRQj3+bsUFUXQlGaRBaKIHHsoxOcBCiyx5wY6mLdNkTneXEfdD1I62NGdNCbWqA==}
    peerDependencies:
      '@effect/schema': ^0.70.0
      effect: ^3.6.0

  '@effect/printer-ansi@0.34.0':
    resolution: {integrity: sha512-CjZ7UV45qq1y+bUTbmq/yMt4HOD/zGE4+UKzXpbuH591fMCQHfF+SZXkrHGXL/4hb8ngCQdLFWYhGGe4COGp6g==}
    peerDependencies:
      '@effect/typeclass': ^0.25.0
      effect: ^3.6.0

  '@effect/printer@0.34.0':
    resolution: {integrity: sha512-fddEQYpQNkxfMUNvW1Xc2mUXxZsDQsg2drs0C5VBp0+hL0PJJ3tJhH842fdTQJ6lGwGdYErsQI2MGOjEIF0h6w==}
    peerDependencies:
      '@effect/typeclass': ^0.25.0
      effect: ^3.6.0

  '@effect/schema@0.70.0':
    resolution: {integrity: sha512-3ndFEr9J/F79Fn925XhScGO5i5qxkYXGLy1VgKjjYgXaDhSxxwxqqcyQgSGBaZzM88G7IR4DZaJM1ColnHgj3g==}
    peerDependencies:
      effect: ^3.6.0

  '@effect/typeclass@0.25.0':
    resolution: {integrity: sha512-+iphUmGtuUBjqvi5+1zPT1xkN4DCKG6+EtSvnNoaM1PKrTHr9nboNCbTbA8k5/SmMxriW+13aATY7RBGvA+lhg==}
    peerDependencies:
      effect: ^3.6.0

  '@effect/vitest@0.8.0':
    resolution: {integrity: sha512-rKJHZ5MpKCmxP6aNDvgmHR05yD8y/V9NKujNsz5lctoSzzGAAXft+JHswTMR3tly3oKQg+vtuuvgZkWox7KkKw==}
    peerDependencies:
      effect: ^3.6.0
      vitest: ^2.0

  '@esbuild/aix-ppc64@0.21.5':
    resolution: {integrity: sha512-1SDgH6ZSPTlggy1yI6+Dbkiz8xzpHJEVAlF/AM1tHPLsf5STom9rwtjE4hKAF20FfXXNTFqEYXyJNWh1GiZedQ==}
    engines: {node: '>=12'}
    cpu: [ppc64]
    os: [aix]

  '@esbuild/android-arm64@0.21.5':
    resolution: {integrity: sha512-c0uX9VAUBQ7dTDCjq+wdyGLowMdtR/GoC2U5IYk/7D1H1JYC0qseD7+11iMP2mRLN9RcCMRcjC4YMclCzGwS/A==}
    engines: {node: '>=12'}
    cpu: [arm64]
    os: [android]

  '@esbuild/android-arm@0.21.5':
    resolution: {integrity: sha512-vCPvzSjpPHEi1siZdlvAlsPxXl7WbOVUBBAowWug4rJHb68Ox8KualB+1ocNvT5fjv6wpkX6o/iEpbDrf68zcg==}
    engines: {node: '>=12'}
    cpu: [arm]
    os: [android]

  '@esbuild/android-x64@0.21.5':
    resolution: {integrity: sha512-D7aPRUUNHRBwHxzxRvp856rjUHRFW1SdQATKXH2hqA0kAZb1hKmi02OpYRacl0TxIGz/ZmXWlbZgjwWYaCakTA==}
    engines: {node: '>=12'}
    cpu: [x64]
    os: [android]

  '@esbuild/darwin-arm64@0.21.5':
    resolution: {integrity: sha512-DwqXqZyuk5AiWWf3UfLiRDJ5EDd49zg6O9wclZ7kUMv2WRFr4HKjXp/5t8JZ11QbQfUS6/cRCKGwYhtNAY88kQ==}
    engines: {node: '>=12'}
    cpu: [arm64]
    os: [darwin]

  '@esbuild/darwin-x64@0.21.5':
    resolution: {integrity: sha512-se/JjF8NlmKVG4kNIuyWMV/22ZaerB+qaSi5MdrXtd6R08kvs2qCN4C09miupktDitvh8jRFflwGFBQcxZRjbw==}
    engines: {node: '>=12'}
    cpu: [x64]
    os: [darwin]

  '@esbuild/freebsd-arm64@0.21.5':
    resolution: {integrity: sha512-5JcRxxRDUJLX8JXp/wcBCy3pENnCgBR9bN6JsY4OmhfUtIHe3ZW0mawA7+RDAcMLrMIZaf03NlQiX9DGyB8h4g==}
    engines: {node: '>=12'}
    cpu: [arm64]
    os: [freebsd]

  '@esbuild/freebsd-x64@0.21.5':
    resolution: {integrity: sha512-J95kNBj1zkbMXtHVH29bBriQygMXqoVQOQYA+ISs0/2l3T9/kj42ow2mpqerRBxDJnmkUDCaQT/dfNXWX/ZZCQ==}
    engines: {node: '>=12'}
    cpu: [x64]
    os: [freebsd]

  '@esbuild/linux-arm64@0.21.5':
    resolution: {integrity: sha512-ibKvmyYzKsBeX8d8I7MH/TMfWDXBF3db4qM6sy+7re0YXya+K1cem3on9XgdT2EQGMu4hQyZhan7TeQ8XkGp4Q==}
    engines: {node: '>=12'}
    cpu: [arm64]
    os: [linux]

  '@esbuild/linux-arm@0.21.5':
    resolution: {integrity: sha512-bPb5AHZtbeNGjCKVZ9UGqGwo8EUu4cLq68E95A53KlxAPRmUyYv2D6F0uUI65XisGOL1hBP5mTronbgo+0bFcA==}
    engines: {node: '>=12'}
    cpu: [arm]
    os: [linux]

  '@esbuild/linux-ia32@0.21.5':
    resolution: {integrity: sha512-YvjXDqLRqPDl2dvRODYmmhz4rPeVKYvppfGYKSNGdyZkA01046pLWyRKKI3ax8fbJoK5QbxblURkwK/MWY18Tg==}
    engines: {node: '>=12'}
    cpu: [ia32]
    os: [linux]

  '@esbuild/linux-loong64@0.21.5':
    resolution: {integrity: sha512-uHf1BmMG8qEvzdrzAqg2SIG/02+4/DHB6a9Kbya0XDvwDEKCoC8ZRWI5JJvNdUjtciBGFQ5PuBlpEOXQj+JQSg==}
    engines: {node: '>=12'}
    cpu: [loong64]
    os: [linux]

  '@esbuild/linux-mips64el@0.21.5':
    resolution: {integrity: sha512-IajOmO+KJK23bj52dFSNCMsz1QP1DqM6cwLUv3W1QwyxkyIWecfafnI555fvSGqEKwjMXVLokcV5ygHW5b3Jbg==}
    engines: {node: '>=12'}
    cpu: [mips64el]
    os: [linux]

  '@esbuild/linux-ppc64@0.21.5':
    resolution: {integrity: sha512-1hHV/Z4OEfMwpLO8rp7CvlhBDnjsC3CttJXIhBi+5Aj5r+MBvy4egg7wCbe//hSsT+RvDAG7s81tAvpL2XAE4w==}
    engines: {node: '>=12'}
    cpu: [ppc64]
    os: [linux]

  '@esbuild/linux-riscv64@0.21.5':
    resolution: {integrity: sha512-2HdXDMd9GMgTGrPWnJzP2ALSokE/0O5HhTUvWIbD3YdjME8JwvSCnNGBnTThKGEB91OZhzrJ4qIIxk/SBmyDDA==}
    engines: {node: '>=12'}
    cpu: [riscv64]
    os: [linux]

  '@esbuild/linux-s390x@0.21.5':
    resolution: {integrity: sha512-zus5sxzqBJD3eXxwvjN1yQkRepANgxE9lgOW2qLnmr8ikMTphkjgXu1HR01K4FJg8h1kEEDAqDcZQtbrRnB41A==}
    engines: {node: '>=12'}
    cpu: [s390x]
    os: [linux]

  '@esbuild/linux-x64@0.21.5':
    resolution: {integrity: sha512-1rYdTpyv03iycF1+BhzrzQJCdOuAOtaqHTWJZCWvijKD2N5Xu0TtVC8/+1faWqcP9iBCWOmjmhoH94dH82BxPQ==}
    engines: {node: '>=12'}
    cpu: [x64]
    os: [linux]

  '@esbuild/netbsd-x64@0.21.5':
    resolution: {integrity: sha512-Woi2MXzXjMULccIwMnLciyZH4nCIMpWQAs049KEeMvOcNADVxo0UBIQPfSmxB3CWKedngg7sWZdLvLczpe0tLg==}
    engines: {node: '>=12'}
    cpu: [x64]
    os: [netbsd]

  '@esbuild/openbsd-x64@0.21.5':
    resolution: {integrity: sha512-HLNNw99xsvx12lFBUwoT8EVCsSvRNDVxNpjZ7bPn947b8gJPzeHWyNVhFsaerc0n3TsbOINvRP2byTZ5LKezow==}
    engines: {node: '>=12'}
    cpu: [x64]
    os: [openbsd]

  '@esbuild/sunos-x64@0.21.5':
    resolution: {integrity: sha512-6+gjmFpfy0BHU5Tpptkuh8+uw3mnrvgs+dSPQXQOv3ekbordwnzTVEb4qnIvQcYXq6gzkyTnoZ9dZG+D4garKg==}
    engines: {node: '>=12'}
    cpu: [x64]
    os: [sunos]

  '@esbuild/win32-arm64@0.21.5':
    resolution: {integrity: sha512-Z0gOTd75VvXqyq7nsl93zwahcTROgqvuAcYDUr+vOv8uHhNSKROyU961kgtCD1e95IqPKSQKH7tBTslnS3tA8A==}
    engines: {node: '>=12'}
    cpu: [arm64]
    os: [win32]

  '@esbuild/win32-ia32@0.21.5':
    resolution: {integrity: sha512-SWXFF1CL2RVNMaVs+BBClwtfZSvDgtL//G/smwAc5oVK/UPu2Gu9tIaRgFmYFFKrmg3SyAjSrElf0TiJ1v8fYA==}
    engines: {node: '>=12'}
    cpu: [ia32]
    os: [win32]

  '@esbuild/win32-x64@0.21.5':
    resolution: {integrity: sha512-tQd/1efJuzPC6rCFwEvLtci/xNFcTZknmXs98FYDfGE4wP9ClFV98nyKrzJKVPMhdDnjzLhdUyMX4PsQAPjwIw==}
    engines: {node: '>=12'}
    cpu: [x64]
    os: [win32]

  '@eslint-community/eslint-utils@4.4.0':
    resolution: {integrity: sha512-1/sA4dwrzBAyeUoQ6oxahHKmrZvsnLCg4RfxW3ZFGGmQkSNQPFNLV9CUEFQP1x9EYXHTo5p6xdhZM1Ne9p/AfA==}
    engines: {node: ^12.22.0 || ^14.17.0 || >=16.0.0}
    peerDependencies:
      eslint: ^6.0.0 || ^7.0.0 || >=8.0.0

  '@eslint-community/regexpp@4.11.0':
    resolution: {integrity: sha512-G/M/tIiMrTAxEWRfLfQJMmGNX28IxBg4PBz8XqQhqUHLFI6TL2htpIB1iQCj144V5ee/JaKyT9/WZ0MGZWfA7A==}
    engines: {node: ^12.0.0 || ^14.0.0 || >=16.0.0}

  '@eslint/eslintrc@2.1.4':
    resolution: {integrity: sha512-269Z39MS6wVJtsoUl10L60WdkhJVdPG24Q4eZTH3nnF6lpvSShEK3wQjDX9JRWAUPvPh7COouPpU9IrqaZFvtQ==}
    engines: {node: ^12.22.0 || ^14.17.0 || >=16.0.0}

  '@eslint/js@8.57.0':
    resolution: {integrity: sha512-Ys+3g2TaW7gADOJzPt83SJtCDhMjndcDMFVQ/Tj9iA1BfJzFKD9mAUXT3OenpuPHbI6P/myECxRJrofUsDx/5g==}
    engines: {node: ^12.22.0 || ^14.17.0 || >=16.0.0}

  '@humanwhocodes/config-array@0.11.14':
    resolution: {integrity: sha512-3T8LkOmg45BV5FICb15QQMsyUSWrQ8AygVfC7ZG32zOalnqrilm018ZVCw0eapXux8FtA33q8PSRSstjee3jSg==}
    engines: {node: '>=10.10.0'}
    deprecated: Use @eslint/config-array instead

  '@humanwhocodes/module-importer@1.0.1':
    resolution: {integrity: sha512-bxveV4V8v5Yb4ncFTT3rPSgZBOpCkjfK0y4oVVVJwIuDVBRMDXrPyXRL988i5ap9m9bnyEEjWfm5WkBmtffLfA==}
    engines: {node: '>=12.22'}

  '@humanwhocodes/object-schema@2.0.3':
    resolution: {integrity: sha512-93zYdMES/c1D69yZiKDBj0V24vqNzB/koF26KPaagAfd3P/4gUlh3Dys5ogAK+Exi9QyzlD8x/08Zt7wIKcDcA==}
    deprecated: Use @eslint/object-schema instead

  '@isaacs/cliui@8.0.2':
    resolution: {integrity: sha512-O8jcjabXaleOG9DQ0+ARXWZBTfnP4WNAqzuiJK7ll44AmxGKv/J2M4TPjxjY3znBCfvBXFzucm1twdyFybFqEA==}
    engines: {node: '>=12'}

  '@istanbuljs/schema@0.1.3':
    resolution: {integrity: sha512-ZXRY4jNvVgSVQ8DL3LTcakaAtXwTVUxE81hslsyD2AtoXW/wVob10HkOJ1X/pAlcI7D+2YoZKg5do8G/w6RYgA==}
    engines: {node: '>=8'}

  '@jest/expect-utils@29.7.0':
    resolution: {integrity: sha512-GlsNBWiFQFCVi9QVSx7f5AgMeLxe9YCCs5PuP2O2LdjDAA8Jh9eX7lA1Jq/xdXw3Wb3hyvlFNfZIfcRetSzYcA==}
    engines: {node: ^14.15.0 || ^16.10.0 || >=18.0.0}

  '@jest/schemas@29.6.3':
    resolution: {integrity: sha512-mo5j5X+jIZmJQveBKeS/clAueipV7KgiX1vMgCxam1RNYiqE1w62n0/tJJnHtjW8ZHcQco5gY85jA3mi0L+nSA==}
    engines: {node: ^14.15.0 || ^16.10.0 || >=18.0.0}

  '@jest/types@29.6.3':
    resolution: {integrity: sha512-u3UPsIilWKOM3F9CXtrG8LEJmNxwoCQC/XVj4IKYXvvpx7QIi/Kg1LI5uDmDpKlac62NUtX7eLjRh+jVZcLOzw==}
    engines: {node: ^14.15.0 || ^16.10.0 || >=18.0.0}

  '@jridgewell/gen-mapping@0.3.5':
    resolution: {integrity: sha512-IzL8ZoEDIBRWEzlCcRhOaCupYyN5gdIK+Q6fbFdPDg6HqX6jpkItn7DFIpW9LQzXG6Df9sA7+OKnq0qlz/GaQg==}
    engines: {node: '>=6.0.0'}

  '@jridgewell/resolve-uri@3.1.2':
    resolution: {integrity: sha512-bRISgCIjP20/tbWSPWMEi54QVPRZExkuD9lJL+UIxUKtwVJA8wW1Trb1jMs1RFXo1CBTNZ/5hpC9QvmKWdopKw==}
    engines: {node: '>=6.0.0'}

  '@jridgewell/set-array@1.2.1':
    resolution: {integrity: sha512-R8gLRTZeyp03ymzP/6Lil/28tGeGEzhx1q2k703KGWRAI1VdvPIXdG70VJc2pAMw3NA6JKL5hhFu1sJX0Mnn/A==}
    engines: {node: '>=6.0.0'}

  '@jridgewell/sourcemap-codec@1.5.0':
    resolution: {integrity: sha512-gv3ZRaISU3fjPAgNsriBRqGWQL6quFx04YMPW/zD8XMLsU32mhCCbfbO6KZFLjvYpCZ8zyDEgqsgf+PwPaM7GQ==}

  '@jridgewell/trace-mapping@0.3.25':
    resolution: {integrity: sha512-vNk6aEwybGtawWmy/PzwnGDOjCkLWSD2wqvjGGAgOAwCGWySYXfYoxt00IJkTF+8Lb57DwOb3Aa0o9CApepiYQ==}

  '@msgpackr-extract/msgpackr-extract-darwin-arm64@3.0.3':
    resolution: {integrity: sha512-QZHtlVgbAdy2zAqNA9Gu1UpIuI8Xvsd1v8ic6B2pZmeFnFcMWiPLfWXh7TVw4eGEZ/C9TH281KwhVoeQUKbyjw==}
    cpu: [arm64]
    os: [darwin]

  '@msgpackr-extract/msgpackr-extract-darwin-x64@3.0.3':
    resolution: {integrity: sha512-mdzd3AVzYKuUmiWOQ8GNhl64/IoFGol569zNRdkLReh6LRLHOXxU4U8eq0JwaD8iFHdVGqSy4IjFL4reoWCDFw==}
    cpu: [x64]
    os: [darwin]

  '@msgpackr-extract/msgpackr-extract-linux-arm64@3.0.3':
    resolution: {integrity: sha512-YxQL+ax0XqBJDZiKimS2XQaf+2wDGVa1enVRGzEvLLVFeqa5kx2bWbtcSXgsxjQB7nRqqIGFIcLteF/sHeVtQg==}
    cpu: [arm64]
    os: [linux]

  '@msgpackr-extract/msgpackr-extract-linux-arm@3.0.3':
    resolution: {integrity: sha512-fg0uy/dG/nZEXfYilKoRe7yALaNmHoYeIoJuJ7KJ+YyU2bvY8vPv27f7UKhGRpY6euFYqEVhxCFZgAUNQBM3nw==}
    cpu: [arm]
    os: [linux]

  '@msgpackr-extract/msgpackr-extract-linux-x64@3.0.3':
    resolution: {integrity: sha512-cvwNfbP07pKUfq1uH+S6KJ7dT9K8WOE4ZiAcsrSes+UY55E/0jLYc+vq+DO7jlmqRb5zAggExKm0H7O/CBaesg==}
    cpu: [x64]
    os: [linux]

  '@msgpackr-extract/msgpackr-extract-win32-x64@3.0.3':
    resolution: {integrity: sha512-x0fWaQtYp4E6sktbsdAqnehxDgEc/VwM7uLsRCYWaiGu0ykYdZPiS8zCWdnjHwyiumousxfBm4SO31eXqwEZhQ==}
    cpu: [x64]
    os: [win32]

  '@nicolo-ribaudo/chokidar-2@2.1.8-no-fsevents.3':
    resolution: {integrity: sha512-s88O1aVtXftvp5bCPB7WnmXc5IwOZZ7YPuwNPt+GtOOXpPvad1LfbmjYv+qII7zP6RU2QGnqve27dnLycEnyEQ==}

  '@nodelib/fs.scandir@2.1.5':
    resolution: {integrity: sha512-vq24Bq3ym5HEQm2NKCr3yXDwjc7vTsEThRDnkp2DK9p1uqLR+DHurm/NOTo0KG7HYHU7eppKZj3MyqYuMBf62g==}
    engines: {node: '>= 8'}

  '@nodelib/fs.stat@2.0.5':
    resolution: {integrity: sha512-RkhPPp2zrqDAQA/2jNhnztcPAlv64XdhIp7a7454A5ovI7Bukxgt7MX7udwAu3zg1DcpPU0rz3VV1SeaqvY4+A==}
    engines: {node: '>= 8'}

  '@nodelib/fs.walk@1.2.8':
    resolution: {integrity: sha512-oGB+UxlgWcgQkgwo8GcEGwemoTFt3FIO9ababBmaGwXIoBKZ+GTy0pP185beGg7Llih/NSHSV2XAs1lnznocSg==}
    engines: {node: '>= 8'}

  '@parcel/watcher-android-arm64@2.4.1':
    resolution: {integrity: sha512-LOi/WTbbh3aTn2RYddrO8pnapixAziFl6SMxHM69r3tvdSm94JtCenaKgk1GRg5FJ5wpMCpHeW+7yqPlvZv7kg==}
    engines: {node: '>= 10.0.0'}
    cpu: [arm64]
    os: [android]

  '@parcel/watcher-darwin-arm64@2.4.1':
    resolution: {integrity: sha512-ln41eihm5YXIY043vBrrHfn94SIBlqOWmoROhsMVTSXGh0QahKGy77tfEywQ7v3NywyxBBkGIfrWRHm0hsKtzA==}
    engines: {node: '>= 10.0.0'}
    cpu: [arm64]
    os: [darwin]

  '@parcel/watcher-darwin-x64@2.4.1':
    resolution: {integrity: sha512-yrw81BRLjjtHyDu7J61oPuSoeYWR3lDElcPGJyOvIXmor6DEo7/G2u1o7I38cwlcoBHQFULqF6nesIX3tsEXMg==}
    engines: {node: '>= 10.0.0'}
    cpu: [x64]
    os: [darwin]

  '@parcel/watcher-freebsd-x64@2.4.1':
    resolution: {integrity: sha512-TJa3Pex/gX3CWIx/Co8k+ykNdDCLx+TuZj3f3h7eOjgpdKM+Mnix37RYsYU4LHhiYJz3DK5nFCCra81p6g050w==}
    engines: {node: '>= 10.0.0'}
    cpu: [x64]
    os: [freebsd]

  '@parcel/watcher-linux-arm-glibc@2.4.1':
    resolution: {integrity: sha512-4rVYDlsMEYfa537BRXxJ5UF4ddNwnr2/1O4MHM5PjI9cvV2qymvhwZSFgXqbS8YoTk5i/JR0L0JDs69BUn45YA==}
    engines: {node: '>= 10.0.0'}
    cpu: [arm]
    os: [linux]

  '@parcel/watcher-linux-arm64-glibc@2.4.1':
    resolution: {integrity: sha512-BJ7mH985OADVLpbrzCLgrJ3TOpiZggE9FMblfO65PlOCdG++xJpKUJ0Aol74ZUIYfb8WsRlUdgrZxKkz3zXWYA==}
    engines: {node: '>= 10.0.0'}
    cpu: [arm64]
    os: [linux]

  '@parcel/watcher-linux-arm64-musl@2.4.1':
    resolution: {integrity: sha512-p4Xb7JGq3MLgAfYhslU2SjoV9G0kI0Xry0kuxeG/41UfpjHGOhv7UoUDAz/jb1u2elbhazy4rRBL8PegPJFBhA==}
    engines: {node: '>= 10.0.0'}
    cpu: [arm64]
    os: [linux]

  '@parcel/watcher-linux-x64-glibc@2.4.1':
    resolution: {integrity: sha512-s9O3fByZ/2pyYDPoLM6zt92yu6P4E39a03zvO0qCHOTjxmt3GHRMLuRZEWhWLASTMSrrnVNWdVI/+pUElJBBBg==}
    engines: {node: '>= 10.0.0'}
    cpu: [x64]
    os: [linux]

  '@parcel/watcher-linux-x64-musl@2.4.1':
    resolution: {integrity: sha512-L2nZTYR1myLNST0O632g0Dx9LyMNHrn6TOt76sYxWLdff3cB22/GZX2UPtJnaqQPdCRoszoY5rcOj4oMTtp5fQ==}
    engines: {node: '>= 10.0.0'}
    cpu: [x64]
    os: [linux]

  '@parcel/watcher-win32-arm64@2.4.1':
    resolution: {integrity: sha512-Uq2BPp5GWhrq/lcuItCHoqxjULU1QYEcyjSO5jqqOK8RNFDBQnenMMx4gAl3v8GiWa59E9+uDM7yZ6LxwUIfRg==}
    engines: {node: '>= 10.0.0'}
    cpu: [arm64]
    os: [win32]

  '@parcel/watcher-win32-ia32@2.4.1':
    resolution: {integrity: sha512-maNRit5QQV2kgHFSYwftmPBxiuK5u4DXjbXx7q6eKjq5dsLXZ4FJiVvlcw35QXzk0KrUecJmuVFbj4uV9oYrcw==}
    engines: {node: '>= 10.0.0'}
    cpu: [ia32]
    os: [win32]

  '@parcel/watcher-win32-x64@2.4.1':
    resolution: {integrity: sha512-+DvS92F9ezicfswqrvIRM2njcYJbd5mb9CUgtrHCHmvn7pPPa+nMDRu1o1bYYz/l5IB2NVGNJWiH7h1E58IF2A==}
    engines: {node: '>= 10.0.0'}
    cpu: [x64]
    os: [win32]

  '@parcel/watcher@2.4.1':
    resolution: {integrity: sha512-HNjmfLQEVRZmHRET336f20H/8kOozUGwk7yajvsonjNxbj2wBTK1WsQuHkD5yYh9RxFGL2EyDHryOihOwUoKDA==}
    engines: {node: '>= 10.0.0'}

  '@pkgjs/parseargs@0.11.0':
    resolution: {integrity: sha512-+1VkjdD0QBLPodGrJUeqarH8VAIvQODIbwh9XpP5Syisf7YoQgsJKPNFoqqLQlu+VQ/tVSshMR6loPMn8U+dPg==}
    engines: {node: '>=14'}

  '@pkgr/core@0.1.1':
    resolution: {integrity: sha512-cq8o4cWH0ibXh9VGi5P20Tu9XF/0fFXl9EUinr9QfTM7a7p0oTA4iJRCQWppXR1Pg8dSM0UCItCkPwsk9qWWYA==}
    engines: {node: ^12.20.0 || ^14.18.0 || >=16.0.0}

  '@pnpm/deps.graph-sequencer@1.0.0':
    resolution: {integrity: sha512-vWWVbYYBBN/kweokmURicokyg7crzcDZo9/naziv8B8RSWrLWFpq5Xl0ro6QCQKgRmb6O78Qy9uQT+Fp79RxsA==}
    engines: {node: '>=16.14'}

  '@rollup/wasm-node@4.19.1':
    resolution: {integrity: sha512-G90QnusWbCqaHB0BRgGb5f1FIs7W+0bh/kaoBMZNS30VzCcGBEzbpL0UIDQZYPkbKnP5GHZ9s+HrWuny3IAGIw==}
    engines: {node: '>=18.0.0', npm: '>=8.0.0'}
    hasBin: true

  '@sinclair/typebox@0.27.8':
    resolution: {integrity: sha512-+Fj43pSMwJs4KRrH/938Uf+uAELIgVBmQzg/q1YG10djyfA3TnrU8N8XzqCh/okZdszqBQTZf96idMfE5lnwTA==}

  '@types/debug@4.1.12':
    resolution: {integrity: sha512-vIChWdVG3LG1SMxEvI/AK+FWJthlrqlTu7fbrlywTkkaONwk/UAGaULXRlf8vkzFBLVm0zkMdCquhL5aOjhXPQ==}

  '@types/dedent@0.7.0':
    resolution: {integrity: sha512-EGlKlgMhnLt/cM4DbUSafFdrkeJoC9Mvnj0PUCU7tFmTjMjNRT957kXCx0wYm3JuEq4o4ZsS5vG+NlkM2DMd2A==}

  '@types/eslint@8.56.11':
    resolution: {integrity: sha512-sVBpJMf7UPo/wGecYOpk2aQya2VUGeHhe38WG7/mN5FufNSubf5VT9Uh9Uyp8/eLJpu1/tuhJ/qTo4mhSB4V4Q==}

  '@types/estree@1.0.5':
    resolution: {integrity: sha512-/kYRxGDLWzHOB7q+wtSUQlFrtcdUccpfy+X+9iMBpHK8QLLhx2wIPYuS5DYtR9Wa/YlZAbIovy7qVdB1Aq6Lyw==}

  '@types/glob@7.1.3':
    resolution: {integrity: sha512-SEYeGAIQIQX8NN6LDKprLjbrd5dARM5EXsd8GI/A5l0apYI1fGMWgPHSe4ZKL4eozlAyI+doUE9XbYS4xCkQ1w==}

  '@types/ini@4.1.1':
    resolution: {integrity: sha512-MIyNUZipBTbyUNnhvuXJTY7B6qNI78meck9Jbv3wk0OgNwRyOOVEKDutAkOs1snB/tx0FafyR6/SN4Ps0hZPeg==}

  '@types/istanbul-lib-coverage@2.0.6':
    resolution: {integrity: sha512-2QF/t/auWm0lsy8XtKVPG19v3sSOQlJe/YHZgfjb/KBBHOGSV+J2q/S671rcq9uTBrLAXmZpqJiaQbMT+zNU1w==}

  '@types/istanbul-lib-report@3.0.3':
    resolution: {integrity: sha512-NQn7AHQnk/RSLOxrBbGyJM/aVQ+pjj5HCgasFxc0K/KhoATfQ/47AyUl15I2yBUpihjmas+a+VJBOqecrFH+uA==}

  '@types/istanbul-reports@3.0.4':
    resolution: {integrity: sha512-pk2B1NWalF9toCRu6gjBzR69syFjP4Od8WRAX+0mmf9lAjCRicLOWc+ZrxZHx/0XRjotgkF9t6iaMJ+aXcOdZQ==}

  '@types/js-yaml@3.12.5':
    resolution: {integrity: sha512-JCcp6J0GV66Y4ZMDAQCXot4xprYB+Zfd3meK9+INSJeVZwJmHAW30BBEEkPzXswMXuiyReUGOP3GxrADc9wPww==}

  '@types/json-schema@7.0.15':
    resolution: {integrity: sha512-5+fP8P8MFNC+AyZCDxrB2pkZFPGzqQWUzpSeuuVLvm8VMcorNYavBqoFcxK8bQz4Qsbn4oUEEem4wDLfcysGHA==}

  '@types/json5@0.0.29':
    resolution: {integrity: sha512-dRLjCWHYg4oaA77cxO64oO+7JwCwnIzkZPdrrC71jQmQtlhM556pwKo5bUzqvZndkVbeFLIIi+9TC40JNF5hNQ==}

  '@types/lodash@4.17.7':
    resolution: {integrity: sha512-8wTvZawATi/lsmNu10/j2hk1KEP0IvjubqPE3cu1Xz7xfXXt5oCq3SNUz4fMIP4XGF9Ky+Ue2tBA3hcS7LSBlA==}

  '@types/mdast@3.0.15':
    resolution: {integrity: sha512-LnwD+mUEfxWMa1QpDraczIn6k0Ee3SMicuYSSzS6ZYl2gKS09EClnJYGd8Du6rfc5r/GZEk5o1mRb8TaTj03sQ==}

  '@types/mdast@4.0.4':
    resolution: {integrity: sha512-kGaNbPh1k7AFzgpud/gMdvIm5xuECykRR+JnWKQno9TAXVa6WIVCGTPvYGekIDL4uwCZQSYbUxNBSb1aUo79oA==}

  '@types/minimatch@5.1.2':
    resolution: {integrity: sha512-K0VQKziLUWkVKiRVrx4a40iPaxTUefQmjtkQofBkYRcoaaL/8rhwDWww9qWbrgicNOgnpIsMxyNIUM4+n6dUIA==}

  '@types/ms@0.7.34':
    resolution: {integrity: sha512-nG96G3Wp6acyAgJqGasjODb+acrI7KltPiRxzHPXnP3NgI28bpQDRv53olbqGXbfcgF5aiiHmO3xpwEpS5Ld9g==}

  '@types/node@20.14.12':
    resolution: {integrity: sha512-r7wNXakLeSsGT0H1AU863vS2wa5wBOK4bWMjZz2wj+8nBx+m5PeIn0k8AloSLpRuiwdRQZwarZqHE4FNArPuJQ==}

  '@types/node@22.0.0':
    resolution: {integrity: sha512-VT7KSYudcPOzP5Q0wfbowyNLaVR8QWUdw+088uFWwfvpY6uCWaXpqV6ieLAu9WBcnTa7H4Z5RLK8I5t2FuOcqw==}

  '@types/normalize-package-data@2.4.4':
    resolution: {integrity: sha512-37i+OaWTh9qeK4LSHPsyRC7NahnGotNuZvjLSgcPzblpHB3rrCJxAOgI5gCdKm7coonsaX1Of0ILiTcnZjbfxA==}

  '@types/stack-utils@2.0.3':
    resolution: {integrity: sha512-9aEbYZ3TbYMznPdcdr3SmIrLXwC/AKZXQeCf9Pgao5CKb8CyHuEX5jzWPTkvregvhRJHcpRO6BFoGW9ycaOkYw==}

  '@types/unist@2.0.10':
    resolution: {integrity: sha512-IfYcSBWE3hLpBg8+X2SEa8LVkJdJEkT2Ese2aaLs3ptGdVtABxndrMaxuFlQ1qdFf9Q5rDvDpxI3WwgvKFAsQA==}

  '@types/unist@3.0.2':
    resolution: {integrity: sha512-dqId9J8K/vGi5Zr7oo212BGii5m3q5Hxlkwy3WpYuKPklmBEvsbMYYyLxAQpSffdLl/gdW0XUpKWFvYmyoWCoQ==}

  '@types/yargs-parser@21.0.3':
    resolution: {integrity: sha512-I4q9QU9MQv4oEOz4tAHJtNz1cwuLxn2F3xcc2iV5WdqLPpUnj30aUuxt1mAxYTG+oe8CZMV/+6rU4S4gRDzqtQ==}

  '@types/yargs@17.0.32':
    resolution: {integrity: sha512-xQ67Yc/laOG5uMfX/093MRlGGCIBzZMarVa+gfNKJxWAIgykYpVGkBdbqEzGDDfCrVUj6Hiff4mTZ5BA6TmAog==}

  '@typescript-eslint/eslint-plugin@7.18.0':
    resolution: {integrity: sha512-94EQTWZ40mzBc42ATNIBimBEDltSJ9RQHCC8vc/PDbxi4k8dVwUAv4o98dk50M1zB+JGFxp43FP7f8+FP8R6Sw==}
    engines: {node: ^18.18.0 || >=20.0.0}
    peerDependencies:
      '@typescript-eslint/parser': ^7.0.0
      eslint: ^8.56.0
      typescript: '*'
    peerDependenciesMeta:
      typescript:
        optional: true

  '@typescript-eslint/parser@7.18.0':
    resolution: {integrity: sha512-4Z+L8I2OqhZV8qA132M4wNL30ypZGYOQVBfMgxDH/K5UX0PNqTu1c6za9ST5r9+tavvHiTWmBnKzpCJ/GlVFtg==}
    engines: {node: ^18.18.0 || >=20.0.0}
    peerDependencies:
      eslint: ^8.56.0
      typescript: '*'
    peerDependenciesMeta:
      typescript:
        optional: true

  '@typescript-eslint/scope-manager@7.18.0':
    resolution: {integrity: sha512-jjhdIE/FPF2B7Z1uzc6i3oWKbGcHb87Qw7AWj6jmEqNOfDFbJWtjt/XfwCpvNkpGWlcJaog5vTR+VV8+w9JflA==}
    engines: {node: ^18.18.0 || >=20.0.0}

  '@typescript-eslint/type-utils@7.18.0':
    resolution: {integrity: sha512-XL0FJXuCLaDuX2sYqZUUSOJ2sG5/i1AAze+axqmLnSkNEVMVYLF+cbwlB2w8D1tinFuSikHmFta+P+HOofrLeA==}
    engines: {node: ^18.18.0 || >=20.0.0}
    peerDependencies:
      eslint: ^8.56.0
      typescript: '*'
    peerDependenciesMeta:
      typescript:
        optional: true

  '@typescript-eslint/types@7.18.0':
    resolution: {integrity: sha512-iZqi+Ds1y4EDYUtlOOC+aUmxnE9xS/yCigkjA7XpTKV6nCBd3Hp/PRGGmdwnfkV2ThMyYldP1wRpm/id99spTQ==}
    engines: {node: ^18.18.0 || >=20.0.0}

  '@typescript-eslint/typescript-estree@7.18.0':
    resolution: {integrity: sha512-aP1v/BSPnnyhMHts8cf1qQ6Q1IFwwRvAQGRvBFkWlo3/lH29OXA3Pts+c10nxRxIBrDnoMqzhgdwVe5f2D6OzA==}
    engines: {node: ^18.18.0 || >=20.0.0}
    peerDependencies:
      typescript: '*'
    peerDependenciesMeta:
      typescript:
        optional: true

  '@typescript-eslint/utils@7.18.0':
    resolution: {integrity: sha512-kK0/rNa2j74XuHVcoCZxdFBMF+aq/vH83CXAOHieC+2Gis4mF8jJXT5eAfyD3K0sAxtPuwxaIOIOvhwzVDt/kw==}
    engines: {node: ^18.18.0 || >=20.0.0}
    peerDependencies:
      eslint: ^8.56.0

  '@typescript-eslint/visitor-keys@7.18.0':
    resolution: {integrity: sha512-cDF0/Gf81QpY3xYyJKDV14Zwdmid5+uuENhjH2EqFaF0ni+yAyq/LzMaIJdhNJXZI7uLzwIlA+V7oWoyn6Curg==}
    engines: {node: ^18.18.0 || >=20.0.0}

  '@ungap/structured-clone@1.2.0':
    resolution: {integrity: sha512-zuVdFrMJiuCDQUMCzQaD6KL28MjnqqN8XnAqiEq9PNm/hCPTSGfrXCOfwj1ow4LFb/tNymJPwsNbVePc1xFqrQ==}

  '@vitest/coverage-v8@2.0.4':
    resolution: {integrity: sha512-i4lx/Wpg5zF1h2op7j0wdwuEQxaL/YTwwQaKuKMHYj7MMh8c7I4W7PNfOptZBCSBZI0z1qwn64o0pM/pA8Tz1g==}
    peerDependencies:
      vitest: 2.0.4

  '@vitest/expect@2.0.4':
    resolution: {integrity: sha512-39jr5EguIoanChvBqe34I8m1hJFI4+jxvdOpD7gslZrVQBKhh8H9eD7J/LJX4zakrw23W+dITQTDqdt43xVcJw==}

  '@vitest/pretty-format@2.0.4':
    resolution: {integrity: sha512-RYZl31STbNGqf4l2eQM1nvKPXE0NhC6Eq0suTTePc4mtMQ1Fn8qZmjV4emZdEdG2NOWGKSCrHZjmTqDCDoeFBw==}

  '@vitest/runner@2.0.4':
    resolution: {integrity: sha512-Gk+9Su/2H2zNfNdeJR124gZckd5st4YoSuhF1Rebi37qTXKnqYyFCd9KP4vl2cQHbtuVKjfEKrNJxHHCW8thbQ==}

  '@vitest/snapshot@2.0.4':
    resolution: {integrity: sha512-or6Mzoz/pD7xTvuJMFYEtso1vJo1S5u6zBTinfl+7smGUhqybn6VjzCDMhmTyVOFWwkCMuNjmNNxnyXPgKDoPw==}

  '@vitest/spy@2.0.4':
    resolution: {integrity: sha512-uTXU56TNoYrTohb+6CseP8IqNwlNdtPwEO0AWl+5j7NelS6x0xZZtP0bDWaLvOfUbaYwhhWp1guzXUxkC7mW7Q==}

  '@vitest/utils@2.0.4':
    resolution: {integrity: sha512-Zc75QuuoJhOBnlo99ZVUkJIuq4Oj0zAkrQ2VzCqNCx6wAwViHEh5Fnp4fiJTE9rA+sAoXRf00Z9xGgfEzV6fzQ==}

  acorn-jsx@5.3.2:
    resolution: {integrity: sha512-rq9s+JNhf0IChjtDXxllJ7g41oZk5SlXtp0LHwyA5cejwn7vKmKp4pPri6YEePv2PU65sAsegbXtIinmDFDXgQ==}
    peerDependencies:
      acorn: ^6.0.0 || ^7.0.0 || ^8.0.0

  acorn@8.12.1:
    resolution: {integrity: sha512-tcpGyI9zbizT9JbV6oYE477V6mTlXvvi0T0G3SNIYE2apm/G5huBa1+K89VGeovbg+jycCrfhl3ADxErOuO6Jg==}
    engines: {node: '>=0.4.0'}
    hasBin: true

  ajv@6.12.6:
    resolution: {integrity: sha512-j3fVLgvTo527anyYyJOGTYJbG+vnnQYvE0m5mmkc1TK+nxAppkCLMIL0aZ4dblVCNoGShhm+kzE4ZUykBoMg4g==}

  ansi-regex@5.0.1:
    resolution: {integrity: sha512-quJQXlTSUGL2LH9SUXo8VwsY4soanhgo6LNSm84E1LBcE8s3O0wpdiRzyR9z/ZZJMlMWv37qOOb9pdJlMUEKFQ==}
    engines: {node: '>=8'}

  ansi-regex@6.0.1:
    resolution: {integrity: sha512-n5M855fKb2SsfMIiFFoVrABHJC8QtHwVx+mHWP3QcEqBHYienj5dHSgjbxtC0WEZXYt4wcD6zrQElDPhFuZgfA==}
    engines: {node: '>=12'}

  ansi-styles@3.2.1:
    resolution: {integrity: sha512-VT0ZI6kZRdTh8YyJw3SMbYm/u+NqfsAxEpWO0Pf9sq8/e94WxxOpPKx9FR1FlyCtOVDNOQ+8ntlqFxiRc+r5qA==}
    engines: {node: '>=4'}

  ansi-styles@4.3.0:
    resolution: {integrity: sha512-zbB9rCJAT1rbjiVDb2hqKFHNYLxgtk8NURxZ3IZwD3F6NtxbXZQCnnSi1Lkx+IDohdPlFp222wVALIheZJQSEg==}
    engines: {node: '>=8'}

  ansi-styles@5.2.0:
    resolution: {integrity: sha512-Cxwpt2SfTzTtXcfOlzGEee8O+c+MmUgGrNiBcXnuWxuFJHe6a5Hz7qwhwe5OgaSYI0IJvkLqWX1ASG+cJOkEiA==}
    engines: {node: '>=10'}

  ansi-styles@6.2.1:
    resolution: {integrity: sha512-bN798gFfQX+viw3R7yrGWRqnrN2oRkEkUjjl4JNn4E8GxxbjtG3FbrEIIY3l8/hrwUwIeCZvi4QuOTP4MErVug==}
    engines: {node: '>=12'}

  anymatch@3.1.3:
    resolution: {integrity: sha512-KMReFUr0B4t+D+OBkjR3KYqvocp2XaSzO55UcB6mgQMd3KbcE+mWTyvVV7D/zsdEbNnV6acZUutkiHQXvTr1Rw==}
    engines: {node: '>= 8'}

  argparse@1.0.10:
    resolution: {integrity: sha512-o5Roy6tNG4SL/FOkCAN6RzjiakZS25RLYFrcMttJqbdd8BWrnA+fGz57iN5Pb06pvBGvl5gQ0B48dJlslXvoTg==}

  argparse@2.0.1:
    resolution: {integrity: sha512-8+9WqebbFzpX9OR+Wa6O29asIogeRMzcGtAINdpMHHyAg10f05aSFVBbcEqGf/PXw1EjAZ+q2/bEBg3DvurK3Q==}

  array-buffer-byte-length@1.0.1:
    resolution: {integrity: sha512-ahC5W1xgou+KTXix4sAO8Ki12Q+jf4i0+tmk3sC+zgcynshkHxzpXdImBehiUYKKKDwvfFiJl1tZt6ewscS1Mg==}
    engines: {node: '>= 0.4'}

  array-includes@3.1.8:
    resolution: {integrity: sha512-itaWrbYbqpGXkGhZPGUulwnhVf5Hpy1xiCFsGqyIGglbBxmG5vSjxQen3/WGOjPpNEv1RtBLKxbmVXm8HpJStQ==}
    engines: {node: '>= 0.4'}

  array-union@2.1.0:
    resolution: {integrity: sha512-HGyxoOTYUyCM6stUe6EJgnd4EoewAI7zMdfqO+kGjnlZmBDz/cR5pf8r/cR4Wq60sL/p0IkcjUEEPwS3GFrIyw==}
    engines: {node: '>=8'}

  array.prototype.findlastindex@1.2.5:
    resolution: {integrity: sha512-zfETvRFA8o7EiNn++N5f/kaCw221hrpGsDmcpndVupkPzEc1Wuf3VgC0qby1BbHs7f5DVYjgtEU2LLh5bqeGfQ==}
    engines: {node: '>= 0.4'}

  array.prototype.flat@1.3.2:
    resolution: {integrity: sha512-djYB+Zx2vLewY8RWlNCUdHjDXs2XOgm602S9E7P/UpHgfeHL00cRiIF+IN/G/aUJ7kGPb6yO/ErDI5V2s8iycA==}
    engines: {node: '>= 0.4'}

  array.prototype.flatmap@1.3.2:
    resolution: {integrity: sha512-Ewyx0c9PmpcsByhSW4r+9zDU7sGjFc86qf/kKtuSCRdhfbk0SNLLkaT5qvcHnRGgc5NP/ly/y+qkXkqONX54CQ==}
    engines: {node: '>= 0.4'}

  arraybuffer.prototype.slice@1.0.3:
    resolution: {integrity: sha512-bMxMKAjg13EBSVscxTaYA4mRc5t1UAXa2kXiGTNfZ079HIWXEkKmkgFrh/nJqamaLSrXO5H4WFFkPEaLJWbs3A==}
    engines: {node: '>= 0.4'}

  assertion-error@2.0.1:
    resolution: {integrity: sha512-Izi8RQcffqCeNVgFigKli1ssklIbpHnCYc6AknXGYoB6grJqyeby7jv12JUQgmTAnIDnbck1uxksT4dzN3PWBA==}
    engines: {node: '>=12'}

  autolinker@0.28.1:
    resolution: {integrity: sha512-zQAFO1Dlsn69eXaO6+7YZc+v84aquQKbwpzCE3L0stj56ERn9hutFxPopViLjo9G+rWwjozRhgS5KJ25Xy19cQ==}

  available-typed-arrays@1.0.7:
    resolution: {integrity: sha512-wvUjBtSGN7+7SjNpq/9M2Tg350UZD3q62IFZLbRAR1bSMlCo1ZaeW+BJ+D090e4hIIZLBcTDWe4Mh4jvUDajzQ==}
    engines: {node: '>= 0.4'}

  babel-plugin-annotate-pure-calls@0.4.0:
    resolution: {integrity: sha512-oi4M/PWUJOU9ZyRGoPTfPMqdyMp06jbJAomd3RcyYuzUtBOddv98BqLm96Lucpi2QFoQHkdGQt0ACvw7VzVEQA==}
    peerDependencies:
      '@babel/core': ^6.0.0-0 || 7.x

  balanced-match@1.0.2:
    resolution: {integrity: sha512-3oSeUO0TMV67hN1AmbXsK4yaqU7tjiHlbxRDZOpH0KW9+CeX4bRAaX0Anxt0tx2MrpRpWwQaPwIlISEJhYU5Pw==}

  binary-extensions@2.3.0:
    resolution: {integrity: sha512-Ceh+7ox5qe7LJuLHoY0feh3pHuUDHAcRUeyL2VYghZwfpkNIy/+8Ocg0a3UuSoYzavmylwuLWQOf3hl0jjMMIw==}
    engines: {node: '>=8'}

  binary-searching@2.0.5:
    resolution: {integrity: sha512-v4N2l3RxL+m4zDxyxz3Ne2aTmiPn8ZUpKFpdPtO+ItW1NcTCXA7JeHG5GMBSvoKSkQZ9ycS+EouDVxYB9ufKWA==}

  brace-expansion@1.1.11:
    resolution: {integrity: sha512-iCuPHDFgrHX7H2vEI/5xpz07zSHB00TpugqhmYtVmMO6518mCuRMoOYFldEBl0g187ufozdaHgWKcYFb61qGiA==}

  brace-expansion@2.0.1:
    resolution: {integrity: sha512-XnAIvQ8eM+kC6aULx6wuQiwVsnzsi9d3WxzV3FpWTGA19F621kwdbsAcFKXgKUHZWsy+mY6iL1sHTxWEFCytDA==}

  braces@3.0.3:
    resolution: {integrity: sha512-yQbXgO/OSZVD2IsiLlro+7Hf6Q18EJrKSEsdoMzKePKXct3gvD8oLcOQdIzGupr5Fj+EDe8gO/lxc1BzfMpxvA==}
    engines: {node: '>=8'}

  browserslist@4.23.2:
    resolution: {integrity: sha512-qkqSyistMYdxAcw+CzbZwlBy8AGmS/eEWs+sEV5TnLRGDOL+C5M2EnH6tlZyg0YoAxGJAFKh61En9BR941GnHA==}
    engines: {node: ^6 || ^7 || ^8 || ^9 || ^10 || ^11 || ^12 || >=13.7}
    hasBin: true

  buffer-from@1.1.2:
    resolution: {integrity: sha512-E+XQCRwSbaaiChtv6k6Dwgc+bx+Bs6vuKJHHl5kox/BaKbhiXzqQOwK4cO22yElGp2OCmjwVhT3HmxgyPGnJfQ==}

  cac@6.7.14:
    resolution: {integrity: sha512-b6Ilus+c3RrdDk+JhLKUAQfzzgLEPy6wcXqS7f/xe1EETvsDP6GORG7SFuOs6cID5YkqchW/LXZbX5bc8j7ZcQ==}
    engines: {node: '>=8'}

  call-bind@1.0.7:
    resolution: {integrity: sha512-GHTSNSYICQ7scH7sZ+M2rFopRoLh8t2bLSW6BbgrtLsahOIB5iyAVJf9GjWK3cYTDaMj4XdBpM1cA6pIS0Kv2w==}
    engines: {node: '>= 0.4'}

  callsites@3.1.0:
    resolution: {integrity: sha512-P8BjAsXvZS+VIDUI11hHCQEv74YT67YUi5JJFNWIqL235sBmjX4+qx9Muvls5ivyNENctx46xQLQ3aTuE7ssaQ==}
    engines: {node: '>=6'}

  caniuse-lite@1.0.30001644:
    resolution: {integrity: sha512-YGvlOZB4QhZuiis+ETS0VXR+MExbFf4fZYYeMTEE0aTQd/RdIjkTyZjLrbYVKnHzppDvnOhritRVv+i7Go6mHw==}

  chai@5.1.1:
    resolution: {integrity: sha512-pT1ZgP8rPNqUgieVaEY+ryQr6Q4HXNg8Ei9UnLUrjN4IA7dvQC5JB+/kxVcPNDHyBcc/26CXPkbNzq3qwrOEKA==}
    engines: {node: '>=12'}

  chalk@2.4.2:
    resolution: {integrity: sha512-Mti+f9lpJNcwF4tWV8/OrTTtF1gZi+f8FqlyAdouralcFWFQWF2+NgCHShjkCb+IFBLq9buZwE1xckQU4peSuQ==}
    engines: {node: '>=4'}

  chalk@4.1.2:
    resolution: {integrity: sha512-oKnbhFyRIXpUuez8iBMmyEa4nbj4IOQyuhc/wy9kY7/WVPcwIO9VA668Pu8RkO7+0G76SLROeyw9CpQ061i4mA==}
    engines: {node: '>=10'}

  character-entities-legacy@1.1.4:
    resolution: {integrity: sha512-3Xnr+7ZFS1uxeiUDvV02wQ+QDbc55o97tIV5zHScSPJpcLm/r0DFPcoY3tYRp+VZukxuMeKgXYmsXQHO05zQeA==}

  character-entities@1.2.4:
    resolution: {integrity: sha512-iBMyeEHxfVnIakwOuDXpVkc54HijNgCyQB2w0VfGQThle6NXn50zU6V/u+LDhxHcDUPojn6Kpga3PTAD8W1bQw==}

  character-entities@2.0.2:
    resolution: {integrity: sha512-shx7oQ0Awen/BRIdkjkvz54PnEEI/EjwXDSIZp86/KKdbafHh1Df/RYGBhn4hbe2+uKC9FnT5UCEdyPz3ai9hQ==}

  character-reference-invalid@1.1.4:
    resolution: {integrity: sha512-mKKUkUbhPpQlCOfIuZkvSEgktjPFIsZKRRbC6KWVEMvlzblj3i3asQv5ODsrwt0N3pHAEvjP8KTQPHkp0+6jOg==}

  check-error@2.1.1:
    resolution: {integrity: sha512-OAlb+T7V4Op9OwdkjmguYRqncdlx5JiofwOAUkmTF+jNdHwzTaTs4sRAGpzLF3oOz5xAyDGrPgeIDFQmDOTiJw==}
    engines: {node: '>= 16'}

  chokidar@3.6.0:
    resolution: {integrity: sha512-7VT13fmjotKpGipCW9JEQAusEPE+Ei8nl6/g4FBAmIm0GOOLMua9NDDo/DWp0ZAxCr3cPq5ZpBqmPAQgDda2Pw==}
    engines: {node: '>= 8.10.0'}

  ci-info@3.9.0:
    resolution: {integrity: sha512-NIxF55hv4nSqQswkAeiOi1r83xy8JldOFDTWiug55KBu9Jnblncd2U6ViHmYgHf01TPZS77NJBhBMKdWj9HQMQ==}
    engines: {node: '>=8'}

  color-convert@1.9.3:
    resolution: {integrity: sha512-QfAUtd+vFdAtFQcC8CCyYt1fYWxSqAiK2cSD6zDB8N3cpsEBAvRxp9zOGg6G/SHHJYAT88/az/IuDGALsNVbGg==}

  color-convert@2.0.1:
    resolution: {integrity: sha512-RRECPsj7iu/xb5oKYcsFHSppFNnsj/52OVTRKb4zP5onXwVF3zVmmToNcOfGC+CRDpfK/U584fMg38ZHCaElKQ==}
    engines: {node: '>=7.0.0'}

  color-name@1.1.3:
    resolution: {integrity: sha512-72fSenhMw2HZMTVHeCA9KCmpEIbzWiQsjN+BHcBbS9vr1mtt+vJjPdksIBNUmKAW8TFUDPJK5SUU3QhE9NEXDw==}

  color-name@1.1.4:
    resolution: {integrity: sha512-dOy+3AuW3a2wNbZHIuMZpTcgjGuLU/uBL/ubcZF9OXbDo8ff4O8yVp5Bf0efS8uEoYo5q4Fx7dY9OgQGXgAsQA==}

  commander@6.2.1:
    resolution: {integrity: sha512-U7VdrJFnJgo4xjrHpTzu0yrHPGImdsmD95ZlgYSEajAn2JKzDhDTPG9kBTefmObL2w/ngeZnilk+OV9CG3d7UA==}
    engines: {node: '>= 6'}

  comment-parser@1.4.1:
    resolution: {integrity: sha512-buhp5kePrmda3vhc5B9t7pUQXAb2Tnd0qgpkIhPhkHXxJpiPJ11H0ZEU0oBpJ2QztSbzG/ZxMj/CHsYJqRHmyg==}
    engines: {node: '>= 12.0.0'}

  concat-map@0.0.1:
    resolution: {integrity: sha512-/Srv4dswyQNBfohGpz9o6Yb3Gz3SrUDqBH5rTuhGR7ahtlbYKnVxw2bCFMRljaA7EXHaXZ8wsHdodFvbkhKmqg==}

  concat-stream@1.6.2:
    resolution: {integrity: sha512-27HBghJxjiZtIk3Ycvn/4kbJk/1uZuJFfuPEns6LaEvpvG1f0hTea8lilrouyo9mVc2GWdcEZ8OLoGmSADlrCw==}
    engines: {'0': node >= 0.8}

  concat-with-sourcemaps@1.1.0:
    resolution: {integrity: sha512-4gEjHJFT9e+2W/77h/DS5SGUgwDaOwprX8L/gl5+3ixnzkVJJsZWDSelmN3Oilw3LNDZjZV0yqH1hLG3k6nghg==}

  convert-source-map@2.0.0:
    resolution: {integrity: sha512-Kvp459HrV2FEJ1CAsi1Ku+MY3kasH19TFykTz2xWmMeq6bk2NU3XXvfJ+Q61m0xktWwt+1HSYf3JZsTms3aRJg==}

  core-util-is@1.0.3:
    resolution: {integrity: sha512-ZQBvi1DcpJ4GDqanjucZ2Hj3wEO5pZDS89BWbkcrvdxksJorwUDDZamX9ldFkp9aw2lmBDLgkObEA4DWNJ9FYQ==}

  cross-spawn@7.0.3:
    resolution: {integrity: sha512-iRDPJKUPVEND7dHPO8rkbOnPpyDygcDFtWjpeWNCgy8WP2rXcxXL8TskReQl6OrB2G7+UJrags1q15Fudc7G6w==}
    engines: {node: '>= 8'}

  data-view-buffer@1.0.1:
    resolution: {integrity: sha512-0lht7OugA5x3iJLOWFhWK/5ehONdprk0ISXqVFn/NFrDu+cuc8iADFrGQz5BnRK7LLU3JmkbXSxaqX+/mXYtUA==}
    engines: {node: '>= 0.4'}

  data-view-byte-length@1.0.1:
    resolution: {integrity: sha512-4J7wRJD3ABAzr8wP+OcIcqq2dlUKp4DVflx++hs5h5ZKydWMI6/D/fAot+yh6g2tHh8fLFTvNOaVN357NvSrOQ==}
    engines: {node: '>= 0.4'}

  data-view-byte-offset@1.0.0:
    resolution: {integrity: sha512-t/Ygsytq+R995EJ5PZlD4Cu56sWa8InXySaViRzw9apusqsOO2bQP+SbYzAhR0pFKoB+43lYy8rWban9JSuXnA==}
    engines: {node: '>= 0.4'}

  debug@3.2.7:
    resolution: {integrity: sha512-CFjzYYAi4ThfiQvizrFQevTTXHtnCqWfe7x1AhgEscTz6ZbLbfoLRLPugTQyBth6f8ZERVUSyWHFD/7Wu4t1XQ==}
    peerDependencies:
      supports-color: '*'
    peerDependenciesMeta:
      supports-color:
        optional: true

  debug@4.3.5:
    resolution: {integrity: sha512-pt0bNEmneDIvdL1Xsd9oDQ/wrQRkXDT4AUWlNZNPKvW5x/jyO9VFXkJUP07vQ2upmw5PlaITaPKc31jK13V+jg==}
    engines: {node: '>=6.0'}
    peerDependencies:
      supports-color: '*'
    peerDependenciesMeta:
      supports-color:
        optional: true

  debug@4.3.6:
    resolution: {integrity: sha512-O/09Bd4Z1fBrU4VzkhFqVgpPzaGbw6Sm9FEkBT1A/YBXQFGuuSxa1dN2nxgxS34JmKXqYx8CZAwEVoJFImUXIg==}
    engines: {node: '>=6.0'}
    peerDependencies:
      supports-color: '*'
    peerDependenciesMeta:
      supports-color:
        optional: true

  decode-named-character-reference@1.0.2:
    resolution: {integrity: sha512-O8x12RzrUF8xyVcY0KJowWsmaJxQbmy0/EtnNtHRpsOcT7dFk5W598coHqBVpmWo1oQQfsCqfCmkZN5DJrZVdg==}

  dedent@1.5.3:
    resolution: {integrity: sha512-NHQtfOOW68WD8lgypbLA5oT+Bt0xXJhiYvoR6SmmNXZfpzOGXwdKWmcwG8N7PwVVWV3eF/68nmD9BaJSsTBhyQ==}
    peerDependencies:
      babel-plugin-macros: ^3.1.0
    peerDependenciesMeta:
      babel-plugin-macros:
        optional: true

  deep-eql@5.0.2:
    resolution: {integrity: sha512-h5k/5U50IJJFpzfL6nO9jaaumfjO/f2NjK/oYB2Djzm4p9L+3T9qWpZqZ2hAbLPuuYq9wrU08WQyBTL5GbPk5Q==}
    engines: {node: '>=6'}

  deep-is@0.1.4:
    resolution: {integrity: sha512-oIPzksmTg4/MriiaYGO+okXDT7ztn/w3Eptv/+gSIdMdKsJo0u4CfYNFJPy+4SKMuCqGw2wxnA+URMg3t8a/bQ==}

  define-data-property@1.1.4:
    resolution: {integrity: sha512-rBMvIzlpA8v6E+SJZoo++HAYqsLrkg7MSfIinMPFhmkorw7X+dOXVJQs+QT69zGkzMyfDnIMN2Wid1+NbL3T+A==}
    engines: {node: '>= 0.4'}

  define-properties@1.2.1:
    resolution: {integrity: sha512-8QmQKqEASLd5nx0U1B1okLElbUuuttJ/AnYmRXbbbGDWh6uS208EjD4Xqq/I9wK7u0v6O08XhTWnt5XtEbR6Dg==}
    engines: {node: '>= 0.4'}

  dequal@2.0.3:
    resolution: {integrity: sha512-0je+qPKHEMohvfRTCEo3CrPG6cAzAYgmzKyxRiYSSDkS6eGJdyVJm7WaYA5ECaAD9wLB2T4EEeymA5aFVcYXCA==}
    engines: {node: '>=6'}

  detect-indent@7.0.1:
    resolution: {integrity: sha512-Mc7QhQ8s+cLrnUfU/Ji94vG/r8M26m8f++vyres4ZoojaRDpZ1eSIh/EpzLNwlWuvzSZ3UbDFspjFvTDXe6e/g==}
    engines: {node: '>=12.20'}

  detect-libc@1.0.3:
    resolution: {integrity: sha512-pGjwhsmsp4kL2RTz08wcOlGN83otlqHeD/Z5T8GXZB+/YcpQ/dgo+lbU8ZsGxV0HIvqqxo9l7mqYwyYMD9bKDg==}
    engines: {node: '>=0.10'}
    hasBin: true

  detect-libc@2.0.3:
    resolution: {integrity: sha512-bwy0MGW55bG41VqxxypOsdSdGqLwXPI/focwgTYCFMbdUiBAxLg9CFzG08sz2aqzknwiX7Hkl0bQENjg8iLByw==}
    engines: {node: '>=8'}

  detect-newline@4.0.1:
    resolution: {integrity: sha512-qE3Veg1YXzGHQhlA6jzebZN2qVf6NX+A7m7qlhCGG30dJixrAQhYOsJjsnBjJkCSmuOPpCk30145fr8FV0bzog==}
    engines: {node: ^12.20.0 || ^14.13.1 || >=16.0.0}

  devlop@1.1.0:
    resolution: {integrity: sha512-RWmIqhcFf1lRYBvNmr7qTNuyCt/7/ns2jbpp1+PalgE/rDQcBT0fioSMUpJ93irlUhC5hrg4cYqe6U+0ImW0rA==}

  diacritics-map@0.1.0:
    resolution: {integrity: sha512-3omnDTYrGigU0i4cJjvaKwD52B8aoqyX/NEIkukFFkogBemsIbhSa1O414fpTp5nuszJG6lvQ5vBvDVNCbSsaQ==}
    engines: {node: '>=0.8.0'}

  diff-sequences@29.6.3:
    resolution: {integrity: sha512-EjePK1srD3P08o2j4f0ExnylqRs5B9tJjcp9t1krH2qRi8CCdsYfwe9JgSLurFBWwq4uOlipzfk5fHNvwFKr8Q==}
    engines: {node: ^14.15.0 || ^16.10.0 || >=18.0.0}

  dir-glob@3.0.1:
    resolution: {integrity: sha512-WkrWp9GR4KXfKGYzOLmTuGVi1UWFfws377n9cc55/tb6DuqyF6pcQ5AbiHEshaDpY9v6oaSr2XCDidGmMwdzIA==}
    engines: {node: '>=8'}

  doctrine@2.1.0:
    resolution: {integrity: sha512-35mSku4ZXK0vfCuHEDAwt55dg2jNajHZ1odvF+8SSr82EsZY4QmXfuWso8oEd8zRhVObSN18aM0CjSdoBX7zIw==}
    engines: {node: '>=0.10.0'}

  doctrine@3.0.0:
    resolution: {integrity: sha512-yS+Q5i3hBf7GBkd4KG8a7eBNNWNGLTaEwwYWUijIYM7zrlYDM0BFXHjjPWlWZ1Rg7UaddZeIDmi9jF3HmqiQ2w==}
    engines: {node: '>=6.0.0'}

  eastasianwidth@0.2.0:
    resolution: {integrity: sha512-I88TYZWc9XiYHRQ4/3c5rjjfgkjhLyW2luGIheGERbNQ6OY7yTybanSpDXZa8y7VUP9YmDcYa+eyq4ca7iLqWA==}

  effect@3.6.0:
    resolution: {integrity: sha512-7bUV/Ytt058F3YWZJyra63MGA80msTk4AnFiVlvCM65RN7afc3LsvLOHpMifLqX/8CG0eDlJLg2lDLByyEnYGQ==}

  electron-to-chromium@1.5.4:
    resolution: {integrity: sha512-orzA81VqLyIGUEA77YkVA1D+N+nNfl2isJVjjmOyrlxuooZ19ynb+dOlaDTqd/idKRS9lDCSBmtzM+kyCsMnkA==}

  emoji-regex@8.0.0:
    resolution: {integrity: sha512-MSjYzcWNOA0ewAHpz0MxpYFvwg6yjy1NG3xteoqz644VCo/RPgnr1/GGt+ic3iJTzQ8Eu3TdM14SawnVUmGE6A==}

  emoji-regex@9.2.2:
    resolution: {integrity: sha512-L18DaJsXSUk2+42pv8mLs5jJT2hqFkFE4j21wOmgbUqsZ2hL72NsUU785g9RXgo3s0ZNgVl42TiHp3ZtOv/Vyg==}

  enhanced-resolve@5.17.1:
    resolution: {integrity: sha512-LMHl3dXhTcfv8gM4kEzIUeTQ+7fpdA0l2tUf34BddXPkz2A5xJ5L/Pchd5BL6rdccM9QGvu0sWZzK1Z1t4wwyg==}
    engines: {node: '>=10.13.0'}

  error-ex@1.3.2:
    resolution: {integrity: sha512-7dFHNmqeFSEt2ZBsCriorKnn3Z2pj+fd9kmI6QoWw4//DL+icEBfc0U7qJCisqrTsKTjw4fNFy2pW9OqStD84g==}

  es-abstract@1.23.3:
    resolution: {integrity: sha512-e+HfNH61Bj1X9/jLc5v1owaLYuHdeHHSQlkhCBiTK8rBvKaULl/beGMxwrMXjpYrv4pz22BlY570vVePA2ho4A==}
    engines: {node: '>= 0.4'}

  es-define-property@1.0.0:
    resolution: {integrity: sha512-jxayLKShrEqqzJ0eumQbVhTYQM27CfT1T35+gCgDFoL82JLsXqTJ76zv6A0YLOgEnLUMvLzsDsGIrl8NFpT2gQ==}
    engines: {node: '>= 0.4'}

  es-errors@1.3.0:
    resolution: {integrity: sha512-Zf5H2Kxt2xjTvbJvP2ZWLEICxA6j+hAmMzIlypy4xcBg1vKVnx89Wy0GbS+kf5cwCVFFzdCFh2XSCFNULS6csw==}
    engines: {node: '>= 0.4'}

  es-main@1.3.0:
    resolution: {integrity: sha512-AzORKdz1Zt97TzbYQnIrI3ZiibWpRXUfpo/w0xOJ20GpNYd2bd3MU9m31zS/aJ1TJl6JfLTok83Y8HjNunYT0A==}

  es-object-atoms@1.0.0:
    resolution: {integrity: sha512-MZ4iQ6JwHOBQjahnjwaC1ZtIBH+2ohjamzAO3oaHcXYup7qxjF2fixyH+Q71voWHeOkI2q/TnJao/KfXYIZWbw==}
    engines: {node: '>= 0.4'}

  es-set-tostringtag@2.0.3:
    resolution: {integrity: sha512-3T8uNMC3OQTHkFUsFq8r/BwAXLHvU/9O9mE0fBc/MY5iq/8H7ncvO947LmYA6ldWw9Uh8Yhf25zu6n7nML5QWQ==}
    engines: {node: '>= 0.4'}

  es-shim-unscopables@1.0.2:
    resolution: {integrity: sha512-J3yBRXCzDu4ULnQwxyToo/OjdMx6akgVC7K6few0a7F/0wLtmKKN7I73AH5T2836UuXRqN7Qg+IIUw/+YJksRw==}

  es-to-primitive@1.2.1:
    resolution: {integrity: sha512-QCOllgZJtaUo9miYBcLChTUaHNjJF3PYs1VidD7AwiEj1kYxKeQTctLAezAOH5ZKRH0g2IgPn6KwB4IT8iRpvA==}
    engines: {node: '>= 0.4'}

  esbuild@0.21.5:
    resolution: {integrity: sha512-mg3OPMV4hXywwpoDxu3Qda5xCKQi+vCTZq8S9J/EpkhB2HzKXq4SNFZE3+NK93JYxc8VMSep+lOUSC/RVKaBqw==}
    engines: {node: '>=12'}
    hasBin: true

  escalade@3.1.2:
    resolution: {integrity: sha512-ErCHMCae19vR8vQGe50xIsVomy19rg6gFu3+r3jkEO46suLMWBksvVyoGgQV+jOfl84ZSOSlmv6Gxa89PmTGmA==}
    engines: {node: '>=6'}

  escape-string-regexp@1.0.5:
    resolution: {integrity: sha512-vbRorB5FUQWvla16U8R/qgaFIya2qGzwDrNmCZuYKrbdSUMG6I1ZCGQRefkRVhuOkIGVne7BQ35DSfo1qvJqFg==}
    engines: {node: '>=0.8.0'}

  escape-string-regexp@2.0.0:
    resolution: {integrity: sha512-UpzcLCXolUWcNu5HtVMHYdXJjArjsF9C0aNnquZYY4uW/Vu0miy5YoWvbV345HauVvcAUnpRuhMMcqTcGOY2+w==}
    engines: {node: '>=8'}

  escape-string-regexp@4.0.0:
    resolution: {integrity: sha512-TtpcNJ3XAzx3Gq8sWRzJaVajRs0uVxA2YAkdb1jm2YkPz4G6egUFAyA3n5vtEIZefPk5Wa4UXbKuS5fKkJWdgA==}
    engines: {node: '>=10'}

  eslint-config-prettier@9.1.0:
    resolution: {integrity: sha512-NSWl5BFQWEPi1j4TjVNItzYV7dZXZ+wP6I6ZhrBGpChQhZRUaElihE9uRRkcbRnNb76UMKDF3r+WTmNcGPKsqw==}
    hasBin: true
    peerDependencies:
      eslint: '>=7.0.0'

  eslint-import-resolver-node@0.3.9:
    resolution: {integrity: sha512-WFj2isz22JahUv+B788TlO3N6zL3nNJGU8CcZbPZvVEkBPaJdCV4vy5wyghty5ROFbCRnm132v8BScu5/1BQ8g==}

  eslint-import-resolver-typescript@3.6.1:
    resolution: {integrity: sha512-xgdptdoi5W3niYeuQxKmzVDTATvLYqhpwmykwsh7f6HIOStGWEIL9iqZgQDF9u9OEzrRwR8no5q2VT+bjAujTg==}
    engines: {node: ^14.18.0 || >=16.0.0}
    peerDependencies:
      eslint: '*'
      eslint-plugin-import: '*'

  eslint-module-utils@2.8.1:
    resolution: {integrity: sha512-rXDXR3h7cs7dy9RNpUlQf80nX31XWJEyGq1tRMo+6GsO5VmTe4UTwtmonAD4ZkAsrfMVDA2wlGJ3790Ys+D49Q==}
    engines: {node: '>=4'}
    peerDependencies:
      '@typescript-eslint/parser': '*'
      eslint: '*'
      eslint-import-resolver-node: '*'
      eslint-import-resolver-typescript: '*'
      eslint-import-resolver-webpack: '*'
    peerDependenciesMeta:
      '@typescript-eslint/parser':
        optional: true
      eslint:
        optional: true
      eslint-import-resolver-node:
        optional: true
      eslint-import-resolver-typescript:
        optional: true
      eslint-import-resolver-webpack:
        optional: true

  eslint-plugin-codegen@0.28.0:
    resolution: {integrity: sha512-tM8Pj0Ej2QYqN7hpREA8IJ2P36fpvW5TIu8Vx/Y4JlyLy+pAO8PsVYRIdw0+qQ900eCQSyDoSa93O0+NfNjbnQ==}
    engines: {node: '>=18.0.0'}

  eslint-plugin-deprecation@3.0.0:
    resolution: {integrity: sha512-JuVLdNg/uf0Adjg2tpTyYoYaMbwQNn/c78P1HcccokvhtRphgnRjZDKmhlxbxYptppex03zO76f97DD/yQHv7A==}
    peerDependencies:
      eslint: ^8.0.0
      typescript: ^4.2.4 || ^5.0.0

  eslint-plugin-import@2.29.1:
    resolution: {integrity: sha512-BbPC0cuExzhiMo4Ff1BTVwHpjjv28C5R+btTOGaCRC7UEz801up0JadwkeSk5Ued6TG34uaczuVuH6qyy5YUxw==}
    engines: {node: '>=4'}
    peerDependencies:
      '@typescript-eslint/parser': '*'
      eslint: ^2 || ^3 || ^4 || ^5 || ^6 || ^7.2.0 || ^8
    peerDependenciesMeta:
      '@typescript-eslint/parser':
        optional: true

  eslint-plugin-markdown@4.0.1:
    resolution: {integrity: sha512-5/MnGvYU0i8MbHH5cg8S+Vl3DL+bqRNYshk1xUO86DilNBaxtTkhH+5FD0/yO03AmlI6+lfNFdk2yOw72EPzpA==}
    engines: {node: ^18.18.0 || ^20.9.0 || >=21.1.0}
    peerDependencies:
      eslint: '>=8'

  eslint-plugin-prettier@5.2.1:
    resolution: {integrity: sha512-gH3iR3g4JfF+yYPaJYkN7jEl9QbweL/YfkoRlNnuIEHEz1vHVlCmWOS+eGGiRuzHQXdJFCOTxRgvju9b8VUmrw==}
    engines: {node: ^14.18.0 || >=16.0.0}
    peerDependencies:
      '@types/eslint': '>=8.0.0'
      eslint: '>=8.0.0'
      eslint-config-prettier: '*'
      prettier: '>=3.0.0'
    peerDependenciesMeta:
      '@types/eslint':
        optional: true
      eslint-config-prettier:
        optional: true

  eslint-plugin-sort-destructure-keys@2.0.0:
    resolution: {integrity: sha512-4w1UQCa3o/YdfWaLr9jY8LfGowwjwjmwClyFLxIsToiyIdZMq3x9Ti44nDn34DtTPP7PWg96tUONKVmATKhYGQ==}
    engines: {node: '>=12'}
    peerDependencies:
      eslint: 5 - 9

  eslint-scope@7.2.2:
    resolution: {integrity: sha512-dOt21O7lTMhDM+X9mB4GX+DZrZtCUJPL/wlcTqxyrx5IvO0IYtILdtrQGQp+8n5S0gwSVmOf9NQrjMOgfQZlIg==}
    engines: {node: ^12.22.0 || ^14.17.0 || >=16.0.0}

  eslint-visitor-keys@3.4.3:
    resolution: {integrity: sha512-wpc+LXeiyiisxPlEkUzU6svyS1frIO3Mgxj1fdy7Pm8Ygzguax2N3Fa/D/ag1WqbOprdI+uY6wMUl8/a2G+iag==}
    engines: {node: ^12.22.0 || ^14.17.0 || >=16.0.0}

  eslint@8.57.0:
    resolution: {integrity: sha512-dZ6+mexnaTIbSBZWgou51U6OmzIhYM2VcNdtiTtI7qPNZm35Akpr0f6vtw3w1Kmn5PYo+tZVfh13WrhpS6oLqQ==}
    engines: {node: ^12.22.0 || ^14.17.0 || >=16.0.0}
    hasBin: true

  espree@9.6.1:
    resolution: {integrity: sha512-oruZaFkjorTpF32kDSI5/75ViwGeZginGGy2NoOSg3Q9bnwlnmDm4HLnkl0RE3n+njDXR037aY1+x58Z/zFdwQ==}
    engines: {node: ^12.22.0 || ^14.17.0 || >=16.0.0}

  esprima@4.0.1:
    resolution: {integrity: sha512-eGuFFw7Upda+g4p+QHvnW0RyTX/SVeJBDM/gCtMARO0cLuT2HcEKnTPvhjV6aGeqrCB/sbNop0Kszm0jsaWU4A==}
    engines: {node: '>=4'}
    hasBin: true

  esquery@1.6.0:
    resolution: {integrity: sha512-ca9pw9fomFcKPvFLXhBKUK90ZvGibiGOvRJNbjljY7s7uq/5YO4BOzcYtJqExdx99rF6aAcnRxHmcUHcz6sQsg==}
    engines: {node: '>=0.10'}

  esrecurse@4.3.0:
    resolution: {integrity: sha512-KmfKL3b6G+RXvP8N1vr3Tq1kL/oCFgn2NYXEtqP8/L3pKapUA4G8cFVaoF3SU323CD4XypR/ffioHmkti6/Tag==}
    engines: {node: '>=4.0'}

  estraverse@5.3.0:
    resolution: {integrity: sha512-MMdARuVEQziNTeJD8DgMqmhwR11BRQ/cBP+pLtYdSTnf3MIO8fFeiINEbX36ZdNlfU/7A9f3gUw49B3oQsvwBA==}
    engines: {node: '>=4.0'}

  estree-walker@3.0.3:
    resolution: {integrity: sha512-7RUKfXgSMMkzt6ZuXmqapOurLGPPfgj6l9uRZ7lRGolvk0y2yocc35LdcxKC5PQZdn2DMqioAQ2NoWcrTKmm6g==}

  esutils@2.0.3:
    resolution: {integrity: sha512-kVscqXk4OCp68SZ0dkgEKVi6/8ij300KBWTJq32P/dYeWTSwK41WyTxalN1eRmA5Z9UU/LX9D7FWSmV9SAYx6g==}
    engines: {node: '>=0.10.0'}

  execa@8.0.1:
    resolution: {integrity: sha512-VyhnebXciFV2DESc+p6B+y0LjSm0krU4OgJN44qFAhBY0TJ+1V61tYD2+wHusZ6F9n5K+vl8k0sTy7PEfV4qpg==}
    engines: {node: '>=16.17'}

  expand-range@1.8.2:
    resolution: {integrity: sha512-AFASGfIlnIbkKPQwX1yHaDjFvh/1gyKJODme52V6IORh69uEYgZp0o9C+qsIGNVEiuuhQU0CSSl++Rlegg1qvA==}
    engines: {node: '>=0.10.0'}

  expect@29.7.0:
    resolution: {integrity: sha512-2Zks0hf1VLFYI1kbh0I5jP3KHHyCHpkfyHBzsSXRFgl/Bg9mWYfMW8oD+PdMPlEwy5HNsR9JutYy6pMeOh61nw==}
    engines: {node: ^14.15.0 || ^16.10.0 || >=18.0.0}

  extend-shallow@2.0.1:
    resolution: {integrity: sha512-zCnTtlxNoAiDc3gqY2aYAWFx7XWWiasuF2K8Me5WbN8otHKTUKBwjPtNpRs/rbUZm7KxWAaNj7P1a/p52GbVug==}
    engines: {node: '>=0.10.0'}

  fast-check@3.20.0:
    resolution: {integrity: sha512-pZIjqLpOZgdSLecec4GKC3Zq5702MZ34upMKxojnNVSWA0K64V3pXOBT1Wdsrc3AphLtzRBbsi8bRWF4TUGmUg==}
    engines: {node: '>=8.0.0'}

  fast-deep-equal@3.1.3:
    resolution: {integrity: sha512-f3qQ9oQy9j2AhBe/H9VC91wLmKBCCU/gDOnKNAYG5hswO7BLKj09Hc5HYNz9cGI++xlpDCIgDaitVs03ATR84Q==}

  fast-diff@1.3.0:
    resolution: {integrity: sha512-VxPP4NqbUjj6MaAOafWeUn2cXWLcCtljklUtZf0Ind4XQ+QPtmA0b18zZy0jIQx+ExRVCR/ZQpBmik5lXshNsw==}

  fast-glob@3.3.2:
    resolution: {integrity: sha512-oX2ruAFQwf/Orj8m737Y5adxDQO0LAB7/S5MnxCdTNDd4p6BsyIVsv9JQsATbTSq8KHRpLwIHbVlUNatxd+1Ow==}
    engines: {node: '>=8.6.0'}

  fast-json-stable-stringify@2.1.0:
    resolution: {integrity: sha512-lhd/wF+Lk98HZoTCtlVraHtfh5XYijIjalXck7saUtuanSDyLMxnHhSXEDJqHxD7msR8D0uCmqlkwjCV8xvwHw==}

  fast-levenshtein@2.0.6:
    resolution: {integrity: sha512-DCXu6Ifhqcks7TZKY3Hxp3y6qphY5SJZmrWMDrKcERSOXWQdMhU9Ig/PYrzyw/ul9jOIyh0N4M0tbC5hodg8dw==}

  fastq@1.17.1:
    resolution: {integrity: sha512-sRVD3lWVIXWg6By68ZN7vho9a1pQcN/WBFaAAsDDFzlJjvoGx0P8z7V1t72grFJfJhu3YPZBuu25f7Kaw2jN1w==}

  file-entry-cache@6.0.1:
    resolution: {integrity: sha512-7Gps/XWymbLk2QLYK4NzpMOrYjMhdIxXuIvy2QBsLE6ljuodKvdkWs/cpyJJ3CVIVpH0Oi1Hvg1ovbMzLdFBBg==}
    engines: {node: ^10.12.0 || >=12.0.0}

  fill-range@2.2.4:
    resolution: {integrity: sha512-cnrcCbj01+j2gTG921VZPnHbjmdAf8oQV/iGeV2kZxGSyfYjjTyY79ErsK1WJWMpw6DaApEX72binqJE+/d+5Q==}
    engines: {node: '>=0.10.0'}

  fill-range@7.1.1:
    resolution: {integrity: sha512-YsGpe3WHLK8ZYi4tWDg2Jy3ebRz2rXowDxnld4bkQB00cc/1Zw9AWnC0i9ztDJitivtQvaI9KaLyKrc+hBW0yg==}
    engines: {node: '>=8'}

  find-my-way-ts@0.1.5:
    resolution: {integrity: sha512-4GOTMrpGQVzsCH2ruUn2vmwzV/02zF4q+ybhCIrw/Rkt3L8KWcycdC6aJMctJzwN4fXD4SD5F/4B9Sksh5rE0A==}

  find-up@4.1.0:
    resolution: {integrity: sha512-PpOwAdQ/YlXQ2vj8a3h8IipDuYRi3wceVQQGYWxNINccq40Anw7BlsEXCMbt1Zt+OLA6Fq9suIpIWD0OsnISlw==}
    engines: {node: '>=8'}

  find-up@5.0.0:
    resolution: {integrity: sha512-78/PXT1wlLLDgTzDs7sjq9hzz0vXD+zn+7wypEe4fXQxCmdmqfGsEPQxmiCSQI3ajFV91bVSsvNtrJRiW6nGng==}
    engines: {node: '>=10'}

  flat-cache@3.2.0:
    resolution: {integrity: sha512-CYcENa+FtcUKLmhhqyctpclsq7QF38pKjZHsGNiSQF5r4FtoKDWabFDl3hzaEQMvT1LHEysw5twgLvpYYb4vbw==}
    engines: {node: ^10.12.0 || >=12.0.0}

  flatted@3.3.1:
    resolution: {integrity: sha512-X8cqMLLie7KsNUDSdzeN8FYK9rEt4Dt67OsG/DNGnYTSDBG4uFAJFBnUeiV+zCVAvwFy56IjM9sH51jVaEhNxw==}

  for-each@0.3.3:
    resolution: {integrity: sha512-jqYfLp7mo9vIyQf8ykW2v7A+2N4QjeCeI5+Dz9XraiO1ign81wjiH7Fb9vSOWvQfNtmSa4H2RoQTrrXivdUZmw==}

  for-in@1.0.2:
    resolution: {integrity: sha512-7EwmXrOjyL+ChxMhmG5lnW9MPt1aIeZEwKhQzoBUdTV0N3zuwWDZYVJatDvZ2OyzPUvdIAZDsCetk3coyMfcnQ==}
    engines: {node: '>=0.10.0'}

  foreground-child@3.2.1:
    resolution: {integrity: sha512-PXUUyLqrR2XCWICfv6ukppP96sdFwWbNEnfEMt7jNsISjMsvaLNinAHNDYyvkyU+SZG2BTSbT5NjG+vZslfGTA==}
    engines: {node: '>=14'}

  fp-ts@2.16.8:
    resolution: {integrity: sha512-nmDtNqmMZkOxu0M5hkrS9YA15/KPkYkILb6Axg9XBAoUoYEtzg+LFmVWqZrl9FNttsW0qIUpx9RCA9INbv+Bxw==}

  fs-readdir-recursive@1.1.0:
    resolution: {integrity: sha512-GNanXlVr2pf02+sPN40XN8HG+ePaNcvM0q5mZBd668Obwb0yD5GiUbZOFgwn8kGMY6I3mdyDJzieUy3PTYyTRA==}

  fs.realpath@1.0.0:
    resolution: {integrity: sha512-OO0pH2lK6a0hZnAdau5ItzHPI6pUlvI7jMVnxUQRtw4owF2wk8lOSabtGDCTP4Ggrg2MbGnWO9X8K1t4+fGMDw==}

  fsevents@2.3.3:
    resolution: {integrity: sha512-5xoDfX+fL7faATnagmWPpbFtwh/R77WmMMqqHGS65C3vvB0YHrgF+B1YmZ3441tMj5n63k0212XNoJwzlhffQw==}
    engines: {node: ^8.16.0 || ^10.6.0 || >=11.0.0}
    os: [darwin]

  function-bind@1.1.2:
    resolution: {integrity: sha512-7XHNxH7qX9xG5mIwxkhumTox/MIRNcOgDrxWsMt2pAr23WHp6MrRlN7FBSFpCpr+oVO0F744iUgR82nJMfG2SA==}

  function.prototype.name@1.1.6:
    resolution: {integrity: sha512-Z5kx79swU5P27WEayXM1tBi5Ze/lbIyiNgU3qyXUOf9b2rgXYyF9Dy9Cx+IQv/Lc8WCG6L82zwUPpSS9hGehIg==}
    engines: {node: '>= 0.4'}

  functions-have-names@1.2.3:
    resolution: {integrity: sha512-xckBUXyTIqT97tq2x2AMb+g163b5JFysYk0x4qxNFwbfQkmNZoiRHb6sPzI9/QV33WeuvVYBUIiD4NzNIyqaRQ==}

  gensync@1.0.0-beta.2:
    resolution: {integrity: sha512-3hN7NaskYvMDLQY55gnW3NQ+mesEAepTqlg+VEbj7zzqEMBVNhzcGYYeqFo/TlYz6eQiFcp1HcsCZO+nGgS8zg==}
    engines: {node: '>=6.9.0'}

  get-func-name@2.0.2:
    resolution: {integrity: sha512-8vXOvuE167CtIc3OyItco7N/dpRtBbYOsPsXCz7X/PMnlGjYjSGuZJgM1Y7mmew7BKf9BqvLX2tnOVy1BBUsxQ==}

  get-intrinsic@1.2.4:
    resolution: {integrity: sha512-5uYhsJH8VJBTv7oslg4BznJYhDoRI6waYCxMmCdnTrcCrHA/fCFKoTFz2JKKE0HdDFUF7/oQuhzumXJK7paBRQ==}
    engines: {node: '>= 0.4'}

  get-stdin@9.0.0:
    resolution: {integrity: sha512-dVKBjfWisLAicarI2Sf+JuBE/DghV4UzNAVe9yhEJuzeREd3JhOTE9cUaJTeSa77fsbQUK3pcOpJfM59+VKZaA==}
    engines: {node: '>=12'}

  get-stream@8.0.1:
    resolution: {integrity: sha512-VaUJspBffn/LMCJVoMvSAdmscJyS1auj5Zulnn5UoYcY531UWmdwhRWkcGKnGU93m5HSXP9LP2usOryrBtQowA==}
    engines: {node: '>=16'}

  get-symbol-description@1.0.2:
    resolution: {integrity: sha512-g0QYk1dZBxGwk+Ngc+ltRH2IBp2f7zBkBMBJZCDerh6EhlhSR6+9irMCuT/09zD6qkarHUSn529sK/yL4S27mg==}
    engines: {node: '>= 0.4'}

  get-tsconfig@4.7.6:
    resolution: {integrity: sha512-ZAqrLlu18NbDdRaHq+AKXzAmqIUPswPWKUchfytdAjiRFnCe5ojG2bstg6mRiZabkKfCoL/e98pbBELIV/YCeA==}

  git-hooks-list@3.1.0:
    resolution: {integrity: sha512-LF8VeHeR7v+wAbXqfgRlTSX/1BJR9Q1vEMR8JAz1cEg6GX07+zyj3sAdDvYjj/xnlIfVuGgj4qBei1K3hKH+PA==}

  glob-parent@5.1.2:
    resolution: {integrity: sha512-AOIgSQCepiJYwP3ARnGx+5VnTu2HBYdzbGP45eLw1vr3zB3vZLeyed1sC9hnbcOc9/SrMyM5RPQrkGz4aS9Zow==}
    engines: {node: '>= 6'}

  glob-parent@6.0.2:
    resolution: {integrity: sha512-XxwI8EOhVQgWp6iDL+3b0r86f4d6AX6zSU55HfB4ydCEuXLXc5FcYeOu+nnGftS4TEju/11rt4KJPTMgbfmv4A==}
    engines: {node: '>=10.13.0'}

  glob@10.4.5:
    resolution: {integrity: sha512-7Bv8RF0k6xjo7d4A/PxYLbUCfb6c+Vpd2/mB2yRDlew7Jb5hEXiCD9ibfO7wpk8i4sevK6DFny9h7EYbM3/sHg==}
    hasBin: true

  glob@11.0.0:
    resolution: {integrity: sha512-9UiX/Bl6J2yaBbxKoEBRm4Cipxgok8kQYcOPEhScPwebu2I0HoQOuYdIO6S3hLuWoZgpDpwQZMzTFxgpkyT76g==}
    engines: {node: 20 || >=22}
    hasBin: true

  glob@7.2.3:
    resolution: {integrity: sha512-nFR0zLpU2YCaRxwoCJvL6UvCH2JFyFVIvwTLsIf21AuHlMskA1hhTdk+LlYJtOlYt9v6dvszD2BGRqBL+iQK9Q==}
    deprecated: Glob versions prior to v9 are no longer supported

  globals@11.12.0:
    resolution: {integrity: sha512-WOBp/EEGUiIsJSp7wcv/y6MO+lV9UoncWqxuFfm8eBwzWNgyfBd6Gz+IeKQ9jCmyhoH99g15M3T+QaVHFjizVA==}
    engines: {node: '>=4'}

  globals@13.24.0:
    resolution: {integrity: sha512-AhO5QUcj8llrbG09iWhPU2B204J1xnPeL8kQmVorSsy+Sjj1sk8gIyh6cUocGmH4L0UuhAJy+hJMRA4mgA4mFQ==}
    engines: {node: '>=8'}

  globalthis@1.0.4:
    resolution: {integrity: sha512-DpLKbNU4WylpxJykQujfCcwYWiV/Jhm50Goo0wrVILAv5jOr9d+H+UR3PhSCD2rCCEIg0uc+G+muBTwD54JhDQ==}
    engines: {node: '>= 0.4'}

  globby@11.1.0:
    resolution: {integrity: sha512-jhIXaOzy1sb8IyocaruWSn1TjmnBVs8Ayhcy83rmxNJ8q2uWKCAj3CnJY+KpGSXCueAPc0i05kVvVKtP1t9S3g==}
    engines: {node: '>=10'}

  globby@13.2.2:
    resolution: {integrity: sha512-Y1zNGV+pzQdh7H39l9zgB4PJqjRNqydvdYCDG4HFXM4XuvSaQQlEc91IU1yALL8gUTDomgBAfz3XJdmUS+oo0w==}
    engines: {node: ^12.20.0 || ^14.13.1 || >=16.0.0}

  gopd@1.0.1:
    resolution: {integrity: sha512-d65bNlIadxvpb/A2abVdlqKqV563juRnZ1Wtk6s1sIR8uNsXR70xqIzVqxVf1eTqDunwT2MkczEeaezCKTZhwA==}

  graceful-fs@4.2.11:
    resolution: {integrity: sha512-RbJ5/jmFcNNCcDV5o9eTnBLJ/HszWV0P73bc+Ff4nS/rJj+YaS6IGyiOL0VoBYX+l1Wrl3k63h/KrH+nhJ0XvQ==}

  graphemer@1.4.0:
    resolution: {integrity: sha512-EtKwoO6kxCL9WO5xipiHTZlSzBm7WLT627TqC/uVRd0HKmq8NXyebnNYxDoBi7wt8eTWrUrKXCOVaFq9x1kgag==}

  gray-matter@3.1.1:
    resolution: {integrity: sha512-nZ1qjLmayEv0/wt3sHig7I0s3/sJO0dkAaKYQ5YAOApUtYEOonXSFdWvL1khvnZMTvov4UufkqlFsilPnejEXA==}
    engines: {node: '>=0.10.0'}

  gulp-header@1.8.12:
    resolution: {integrity: sha512-lh9HLdb53sC7XIZOYzTXM4lFuXElv3EVkSDhsd7DoJBj7hm+Ni7D3qYbb+Rr8DuM8nRanBvkVO9d7askreXGnQ==}
    deprecated: Removed event-stream from gulp-header

  has-bigints@1.0.2:
    resolution: {integrity: sha512-tSvCKtBr9lkF0Ex0aQiP9N+OpV4zi2r/Nee5VkRDbaqv35RLYMzbwQfFSZZH0kR+Rd6302UJZ2p/bJCEoR3VoQ==}

  has-flag@3.0.0:
    resolution: {integrity: sha512-sKJf1+ceQBr4SMkvQnBDNDtf4TXpVhVGateu0t918bl30FnbE2m4vNLX+VWe/dpjlb+HugGYzW7uQXH98HPEYw==}
    engines: {node: '>=4'}

  has-flag@4.0.0:
    resolution: {integrity: sha512-EykJT/Q1KjTWctppgIAgfSO0tKVuZUjhgMr17kqTumMl6Afv3EISleU7qZUzoXDFTAHTDC4NOoG/ZxU3EvlMPQ==}
    engines: {node: '>=8'}

  has-property-descriptors@1.0.2:
    resolution: {integrity: sha512-55JNKuIW+vq4Ke1BjOTjM2YctQIvCT7GFzHwmfZPGo5wnrgkid0YQtnAleFSqumZm4az3n2BS+erby5ipJdgrg==}

  has-proto@1.0.3:
    resolution: {integrity: sha512-SJ1amZAJUiZS+PhsVLf5tGydlaVB8EdFpaSO4gmiUKUOxk8qzn5AIy4ZeJUmh22znIdk/uMAUT2pl3FxzVUH+Q==}
    engines: {node: '>= 0.4'}

  has-symbols@1.0.3:
    resolution: {integrity: sha512-l3LCuF6MgDNwTDKkdYGEihYjt5pRPbEg46rtlmnSPlUbgmB8LOIrKJbYYFBSbnPaJexMKtiPO8hmeRjRz2Td+A==}
    engines: {node: '>= 0.4'}

  has-tostringtag@1.0.2:
    resolution: {integrity: sha512-NqADB8VjPFLM2V0VvHUewwwsw0ZWBaIdgo+ieHtK3hasLz4qeCRjYcqfB6AQrBggRKppKF8L52/VqdVsO47Dlw==}
    engines: {node: '>= 0.4'}

  hasown@2.0.2:
    resolution: {integrity: sha512-0hJU9SCPvmMzIBdZFqNPXWa6dqh7WdH0cII9y+CyS8rG3nL48Bclra9HmKhVVUHyPWNH5Y7xDwAB7bfgSjkUMQ==}
    engines: {node: '>= 0.4'}

  hosted-git-info@2.8.9:
    resolution: {integrity: sha512-mxIDAb9Lsm6DoOJ7xH+5+X4y1LU/4Hi50L9C5sIswK3JzULS4bwk1FvjdBgvYR4bzT4tuUQiC15FE2f5HbLvYw==}

  html-escaper@2.0.2:
    resolution: {integrity: sha512-H2iMtd0I4Mt5eYiapRdIDjp+XzelXQ0tFE4JS7YFwFevXXMmOp9myNrUvCg0D6ws8iqkRPBfKHgbwig1SmlLfg==}

  human-signals@5.0.0:
    resolution: {integrity: sha512-AXcZb6vzzrFAUE61HnN4mpLqd/cSIwNQjtNWR0euPm6y0iqx3G4gOXaIDdtdDwZmhwe82LA6+zinmW4UBWVePQ==}
    engines: {node: '>=16.17.0'}

  ignore@5.3.1:
    resolution: {integrity: sha512-5Fytz/IraMjqpwfd34ke28PTVMjZjJG2MPn5t7OE4eUCUNf8BAa7b5WUS9/Qvr6mwOQS7Mk6vdsMno5he+T8Xw==}
    engines: {node: '>= 4'}

  import-fresh@3.3.0:
    resolution: {integrity: sha512-veYYhQa+D1QBKznvhUHxb8faxlrwUnxseDAbAp457E0wLNio2bOSKnjYDhMj+YiAq61xrMGhQk9iXVk5FzgQMw==}
    engines: {node: '>=6'}

  imurmurhash@0.1.4:
    resolution: {integrity: sha512-JmXMZ6wuvDmLiHEml9ykzqO6lwFbof0GG4IkcGaENdCRDDmMVnny7s5HsIgHCbaq0w2MyPhDqkhTUgS2LU2PHA==}
    engines: {node: '>=0.8.19'}

  inflight@1.0.6:
    resolution: {integrity: sha512-k92I/b08q4wvFscXCLvqfsHCrjrF7yiXsQuIVvVE7N82W3+aqpzuUdBbfhWcy/FZR3/4IgflMgKLOsvPDrGCJA==}
    deprecated: This module is not supported, and leaks memory. Do not use it. Check out lru-cache if you want a good and tested way to coalesce async requests by a key value, which is much more comprehensive and powerful.

  inherits@2.0.4:
    resolution: {integrity: sha512-k/vGaX4/Yla3WzyMCvTQOXYeIHvqOKtnqBduzTHpzpQZzAskKMhZ2K+EnBiSM9zGSoIFeMpXKxa4dYeZIQqewQ==}

  ini@4.1.3:
    resolution: {integrity: sha512-X7rqawQBvfdjS10YU1y1YVreA3SsLrW9dX2CewP2EbBJM4ypVNLDkO5y04gejPwKIY9lR+7r9gn3rFPt/kmWFg==}
    engines: {node: ^14.17.0 || ^16.13.0 || >=18.0.0}

  internal-slot@1.0.7:
    resolution: {integrity: sha512-NGnrKwXzSms2qUUih/ILZ5JBqNTSa1+ZmP6flaIp6KmSElgE9qdndzS3cqjrDovwFdmwsGsLdeFgB6suw+1e9g==}
    engines: {node: '>= 0.4'}

  io-ts-extra@0.11.6:
    resolution: {integrity: sha512-rTsvx3W5B2nx7p/eGf+OsEaBTmjSjLzxBDEiweCjwqIL9ZN6CZjG7hFK8zyGJyM0I2uCsRU4uYUhaTgg2SKHkQ==}

  io-ts@2.2.21:
    resolution: {integrity: sha512-zz2Z69v9ZIC3mMLYWIeoUcwWD6f+O7yP92FMVVaXEOSZH1jnVBmET/urd/uoarD1WGBY4rCj8TAyMPzsGNzMFQ==}
    peerDependencies:
      fp-ts: ^2.5.0

  is-alphabetical@1.0.4:
    resolution: {integrity: sha512-DwzsA04LQ10FHTZuL0/grVDk4rFoVH1pjAToYwBrHSxcrBIGQuXrQMtD5U1b0U2XVgKZCTLLP8u2Qxqhy3l2Vg==}

  is-alphanumerical@1.0.4:
    resolution: {integrity: sha512-UzoZUr+XfVz3t3v4KyGEniVL9BDRoQtY7tOyrRybkVNjDFWyo1yhXNGrrBTQxp3ib9BLAWs7k2YKBQsFRkZG9A==}

  is-array-buffer@3.0.4:
    resolution: {integrity: sha512-wcjaerHw0ydZwfhiKbXJWLDY8A7yV7KhjQOpb83hGgGfId/aQa4TOvwyzn2PuswW2gPCYEL/nEAiSVpdOj1lXw==}
    engines: {node: '>= 0.4'}

  is-arrayish@0.2.1:
    resolution: {integrity: sha512-zz06S8t0ozoDXMG+ube26zeCTNXcKIPJZJi8hBrF4idCLms4CG9QtK7qBl1boi5ODzFpjswb5JPmHCbMpjaYzg==}

  is-bigint@1.0.4:
    resolution: {integrity: sha512-zB9CruMamjym81i2JZ3UMn54PKGsQzsJeo6xvN3HJJ4CAsQNB6iRutp2To77OfCNuoxspsIhzaPoO1zyCEhFOg==}

  is-binary-path@2.1.0:
    resolution: {integrity: sha512-ZMERYes6pDydyuGidse7OsHxtbI7WVeUEozgR/g7rd0xUimYNlvZRE/K2MgZTjWy725IfelLeVcEM97mmtRGXw==}
    engines: {node: '>=8'}

  is-boolean-object@1.1.2:
    resolution: {integrity: sha512-gDYaKHJmnj4aWxyj6YHyXVpdQawtVLHU5cb+eztPGczf6cjuTdwve5ZIEfgXqH4e57An1D1AKf8CZ3kYrQRqYA==}
    engines: {node: '>= 0.4'}

  is-buffer@1.1.6:
    resolution: {integrity: sha512-NcdALwpXkTm5Zvvbk7owOUSvVvBKDgKP5/ewfXEznmQFfs4ZRmanOeKBTjRVjka3QFoN6XJ+9F3USqfHqTaU5w==}

  is-callable@1.2.7:
    resolution: {integrity: sha512-1BC0BVFhS/p0qtw6enp8e+8OD0UrK0oFLztSjNzhcKA3WDuJxxAPXzPuPtKkjEY9UUoEWlX/8fgKeu2S8i9JTA==}
    engines: {node: '>= 0.4'}

  is-core-module@2.15.0:
    resolution: {integrity: sha512-Dd+Lb2/zvk9SKy1TGCt1wFJFo/MWBPMX5x7KcvLajWTGuomczdQX61PvY5yK6SVACwpoexWo81IfFyoKY2QnTA==}
    engines: {node: '>= 0.4'}

  is-data-view@1.0.1:
    resolution: {integrity: sha512-AHkaJrsUVW6wq6JS8y3JnM/GJF/9cf+k20+iDzlSaJrinEo5+7vRiteOSwBhHRiAyQATN1AmY4hwzxJKPmYf+w==}
    engines: {node: '>= 0.4'}

  is-date-object@1.0.5:
    resolution: {integrity: sha512-9YQaSxsAiSwcvS33MBk3wTCVnWK+HhF8VZR2jRxehM16QcVOdHqPn4VPHmRK4lSr38n9JriurInLcP90xsYNfQ==}
    engines: {node: '>= 0.4'}

  is-decimal@1.0.4:
    resolution: {integrity: sha512-RGdriMmQQvZ2aqaQq3awNA6dCGtKpiDFcOzrTWrDAT2MiWrKQVPmxLGHl7Y2nNu6led0kEyoX0enY0qXYsv9zw==}

  is-extendable@0.1.1:
    resolution: {integrity: sha512-5BMULNob1vgFX6EjQw5izWDxrecWK9AM72rugNr0TFldMOi0fj6Jk+zeKIt0xGj4cEfQIJth4w3OKWOJ4f+AFw==}
    engines: {node: '>=0.10.0'}

  is-extendable@1.0.1:
    resolution: {integrity: sha512-arnXMxT1hhoKo9k1LZdmlNyJdDDfy2v0fXjFlmok4+i8ul/6WlbVge9bhM74OpNPQPMGUToDtz+KXa1PneJxOA==}
    engines: {node: '>=0.10.0'}

  is-extglob@2.1.1:
    resolution: {integrity: sha512-SbKbANkN603Vi4jEZv49LeVJMn4yGwsbzZworEoyEiutsN3nJYdbO36zfhGJ6QEDpOZIFkDtnq5JRxmvl3jsoQ==}
    engines: {node: '>=0.10.0'}

  is-fullwidth-code-point@3.0.0:
    resolution: {integrity: sha512-zymm5+u+sCsSWyD9qNaejV3DFvhCKclKdizYaJUuHA83RLjb7nSuGnddCHGv0hk+KY7BMAlsWeK4Ueg6EV6XQg==}
    engines: {node: '>=8'}

  is-glob@4.0.3:
    resolution: {integrity: sha512-xelSayHH36ZgE7ZWhli7pW34hNbNl8Ojv5KVmkJD4hBdD3th8Tfk9vYasLM+mXWOZhFkgZfxhLSnrwRr4elSSg==}
    engines: {node: '>=0.10.0'}

  is-hexadecimal@1.0.4:
    resolution: {integrity: sha512-gyPJuv83bHMpocVYoqof5VDiZveEoGoFL8m3BXNb2VW8Xs+rz9kqO8LOQ5DH6EsuvilT1ApazU0pyl+ytbPtlw==}

  is-negative-zero@2.0.3:
    resolution: {integrity: sha512-5KoIu2Ngpyek75jXodFvnafB6DJgr3u8uuK0LEZJjrU19DrMD3EVERaR8sjz8CCGgpZvxPl9SuE1GMVPFHx1mw==}
    engines: {node: '>= 0.4'}

  is-number-object@1.0.7:
    resolution: {integrity: sha512-k1U0IRzLMo7ZlYIfzRu23Oh6MiIFasgpb9X76eqfFZAqwH44UI4KTBvBYIZ1dSL9ZzChTB9ShHfLkR4pdW5krQ==}
    engines: {node: '>= 0.4'}

  is-number@2.1.0:
    resolution: {integrity: sha512-QUzH43Gfb9+5yckcrSA0VBDwEtDUchrk4F6tfJZQuNzDJbEDB9cZNzSfXGQ1jqmdDY/kl41lUOWM9syA8z8jlg==}
    engines: {node: '>=0.10.0'}

  is-number@4.0.0:
    resolution: {integrity: sha512-rSklcAIlf1OmFdyAqbnWTLVelsQ58uvZ66S/ZyawjWqIviTWCjg2PzVGw8WUA+nNuPTqb4wgA+NszrJ+08LlgQ==}
    engines: {node: '>=0.10.0'}

  is-number@7.0.0:
    resolution: {integrity: sha512-41Cifkg6e8TylSpdtTpeLVMqvSBEVzTttHvERD741+pnZ8ANv0004MRL43QKPDlK9cGvNp6NZWZUBlbGXYxxng==}
    engines: {node: '>=0.12.0'}

  is-path-inside@3.0.3:
    resolution: {integrity: sha512-Fd4gABb+ycGAmKou8eMftCupSir5lRxqf4aD/vd0cD2qc4HL07OjCeuHMr8Ro4CoMaeCKDB0/ECBOVWjTwUvPQ==}
    engines: {node: '>=8'}

  is-plain-obj@4.1.0:
    resolution: {integrity: sha512-+Pgi+vMuUNkJyExiMBt5IlFoMyKnr5zhJ4Uspz58WOhBF5QoIZkFyNHIbBAtHwzVAgk5RtndVNsDRN61/mmDqg==}
    engines: {node: '>=12'}

  is-plain-object@2.0.4:
    resolution: {integrity: sha512-h5PpgXkWitc38BBMYawTYMWJHFZJVnBquFE57xFpjB8pJFiF6gZ+bU+WyI/yqXiFR5mdLsgYNaPe8uao6Uv9Og==}
    engines: {node: '>=0.10.0'}

  is-regex@1.1.4:
    resolution: {integrity: sha512-kvRdxDsxZjhzUX07ZnLydzS1TU/TJlTUHHY4YLL87e37oUA49DfkLqgy+VjFocowy29cKvcSiu+kIv728jTTVg==}
    engines: {node: '>= 0.4'}

  is-shared-array-buffer@1.0.3:
    resolution: {integrity: sha512-nA2hv5XIhLR3uVzDDfCIknerhx8XUKnstuOERPNNIinXG7v9u+ohXF67vxm4TPTEPU6lm61ZkwP3c9PCB97rhg==}
    engines: {node: '>= 0.4'}

  is-stream@3.0.0:
    resolution: {integrity: sha512-LnQR4bZ9IADDRSkvpqMGvt/tEJWclzklNgSw48V5EAaAeDd6qGvN8ei6k5p0tvxSR171VmGyHuTiAOfxAbr8kA==}
    engines: {node: ^12.20.0 || ^14.13.1 || >=16.0.0}

  is-string@1.0.7:
    resolution: {integrity: sha512-tE2UXzivje6ofPW7l23cjDOMa09gb7xlAqG6jG5ej6uPV32TlWP3NKPigtaGeHNu9fohccRYvIiZMfOOnOYUtg==}
    engines: {node: '>= 0.4'}

  is-symbol@1.0.4:
    resolution: {integrity: sha512-C/CPBqKWnvdcxqIARxyOh4v1UUEOCHpgDa0WYgpKDFMszcrPcffg5uhwSgPCLD2WWxmq6isisz87tzT01tuGhg==}
    engines: {node: '>= 0.4'}

  is-typed-array@1.1.13:
    resolution: {integrity: sha512-uZ25/bUAlUY5fR4OKT4rZQEBrzQWYV9ZJYGGsUmEJ6thodVJ1HX64ePQ6Z0qPWP+m+Uq6e9UugrE38jeYsDSMw==}
    engines: {node: '>= 0.4'}

  is-weakref@1.0.2:
    resolution: {integrity: sha512-qctsuLZmIQ0+vSSMfoVvyFe2+GSEvnmZ2ezTup1SBse9+twCCeial6EEi3Nc2KFcf6+qz2FBPnjXsk8xhKSaPQ==}

  isarray@1.0.0:
    resolution: {integrity: sha512-VLghIWNM6ELQzo7zwmcg0NmTVyWKYjvIeM83yjp0wRDTmUnrM678fQbcKBo6n2CJEF0szoG//ytg+TKla89ALQ==}

  isarray@2.0.5:
    resolution: {integrity: sha512-xHjhDr3cNBK0BzdUJSPXZntQUx/mwMS5Rw4A7lPJ90XGAO6ISP/ePDNuo0vhqOZU+UD5JoodwCAAoZQd3FeAKw==}

  isexe@2.0.0:
    resolution: {integrity: sha512-RHxMLp9lnKHGHRng9QFhRCMbYAcVpn69smSGcq3f36xjgVVWThj4qqLbTLlq7Ssj8B+fIQ1EuCEGI2lKsyQeIw==}

  isobject@2.1.0:
    resolution: {integrity: sha512-+OUdGJlgjOBZDfxnDjYYG6zp487z0JGNQq3cYQYg5f5hKR+syHMsaztzGeml/4kGG55CSpKSpWTY+jYGgsHLgA==}
    engines: {node: '>=0.10.0'}

  isobject@3.0.1:
    resolution: {integrity: sha512-WhB9zCku7EGTj/HQQRz5aUQEUeoQZH2bWcltRErOpymJ4boYE6wL9Tbr23krRPSZ+C5zqNSrSw+Cc7sZZ4b7vg==}
    engines: {node: '>=0.10.0'}

  istanbul-lib-coverage@3.2.2:
    resolution: {integrity: sha512-O8dpsF+r0WV/8MNRKfnmrtCWhuKjxrq2w+jpzBL5UZKTi2LeVWnWOmWRxFlesJONmc+wLAGvKQZEOanko0LFTg==}
    engines: {node: '>=8'}

  istanbul-lib-report@3.0.1:
    resolution: {integrity: sha512-GCfE1mtsHGOELCU8e/Z7YWzpmybrx/+dSTfLrvY8qRmaY6zXTKWn6WQIjaAFw069icm6GVMNkgu0NzI4iPZUNw==}
    engines: {node: '>=10'}

  istanbul-lib-source-maps@5.0.6:
    resolution: {integrity: sha512-yg2d+Em4KizZC5niWhQaIomgf5WlL4vOOjZ5xGCmF8SnPE/mDWWXgvRExdcpCgh9lLRRa1/fSYp2ymmbJ1pI+A==}
    engines: {node: '>=10'}

  istanbul-reports@3.1.7:
    resolution: {integrity: sha512-BewmUXImeuRk2YY0PVbxgKAysvhRPUQE0h5QRM++nVWyubKGV0l8qQ5op8+B2DOmwSe63Jivj0BjkPQVf8fP5g==}
    engines: {node: '>=8'}

  jackspeak@3.4.3:
    resolution: {integrity: sha512-OGlZQpz2yfahA/Rd1Y8Cd9SIEsqvXkLVoSw/cgwhnhFMDbsQFeZYoJJ7bIZBS9BcamUW96asq/npPWugM+RQBw==}

  jackspeak@4.0.1:
    resolution: {integrity: sha512-cub8rahkh0Q/bw1+GxP7aeSe29hHHn2V4m29nnDlvCdlgU+3UGxkZp7Z53jLUdpX3jdTO0nJZUDl3xvbWc2Xog==}
    engines: {node: 20 || >=22}

  jest-diff@29.7.0:
    resolution: {integrity: sha512-LMIgiIrhigmPrs03JHpxUh2yISK3vLFPkAodPeo0+BuF7wA2FoQbkEg1u8gBYBThncu7e1oEDUfIXVuTqLRUjw==}
    engines: {node: ^14.15.0 || ^16.10.0 || >=18.0.0}

  jest-get-type@29.6.3:
    resolution: {integrity: sha512-zrteXnqYxfQh7l5FHyL38jL39di8H8rHoecLH3JNxH3BwOrBsNeabdap5e0I23lD4HHI8W5VFBZqG4Eaq5LNcw==}
    engines: {node: ^14.15.0 || ^16.10.0 || >=18.0.0}

  jest-matcher-utils@29.7.0:
    resolution: {integrity: sha512-sBkD+Xi9DtcChsI3L3u0+N0opgPYnCRPtGcQYrgXmR+hmt/fYfWAL0xRXYU8eWOdfuLgBe0YCW3AFtnRLagq/g==}
    engines: {node: ^14.15.0 || ^16.10.0 || >=18.0.0}

  jest-message-util@29.7.0:
    resolution: {integrity: sha512-GBEV4GRADeP+qtB2+6u61stea8mGcOT4mCtrYISZwfu9/ISHFJ/5zOMXYbpBE9RsS5+Gb63DW4FgmnKJ79Kf6w==}
    engines: {node: ^14.15.0 || ^16.10.0 || >=18.0.0}

  jest-util@29.7.0:
    resolution: {integrity: sha512-z6EbKajIpqGKU56y5KBUgy1dt1ihhQJgWzUlZHArA/+X2ad7Cb5iF+AK1EWVL/Bo7Rz9uurpqw6SiBCefUbCGA==}
    engines: {node: ^14.15.0 || ^16.10.0 || >=18.0.0}

  js-tokens@4.0.0:
    resolution: {integrity: sha512-RdJUflcE3cUzKiMqQgsCu06FPu9UdIJO0beYbPhHN4k6apgJtifcoCtT9bcxOpYBtpD2kCM6Sbzg4CausW/PKQ==}

  js-yaml@3.14.1:
    resolution: {integrity: sha512-okMH7OXXJ7YrN9Ok3/SXrnu4iX9yOk+25nqX4imS2npuvTYDmo/QEZoqwZkYaIDk3jVvBOTOIEgEhaLOynBS9g==}
    hasBin: true

  js-yaml@4.1.0:
    resolution: {integrity: sha512-wpxZs9NoxZaJESJGIZTyDEaYpl0FKSA+FB9aJiyemKhMwkxQg63h4T1KJgUGHpTqPDNRcmmYLugrRjJlBtWvRA==}
    hasBin: true

  jsesc@2.5.2:
    resolution: {integrity: sha512-OYu7XEzjkCQ3C5Ps3QIZsQfNpqoJyZZA99wd9aWd05NCtC5pWOkShK2mkL6HXQR6/Cy2lbNdPlZBpuQHXE63gA==}
    engines: {node: '>=4'}
    hasBin: true

  json-buffer@3.0.1:
    resolution: {integrity: sha512-4bV5BfR2mqfQTJm+V5tPPdf+ZpuhiIvTuAB5g8kcrXOZpTT/QwwVRWBywX1ozr6lEuPdbHxwaJlm9G6mI2sfSQ==}

  json-parse-even-better-errors@2.3.1:
    resolution: {integrity: sha512-xyFwyhro/JEof6Ghe2iz2NcXoj2sloNsWr/XsERDK/oiPCfaNhl5ONfp+jQdAZRQQ0IJWNzH9zIZF7li91kh2w==}

  json-schema-traverse@0.4.1:
    resolution: {integrity: sha512-xbbCH5dCYU5T8LcEhhuh7HJ88HXuW3qsI3Y0zOZFKfZEHcpWiHU/Jxzk629Brsab/mMiHQti9wMP+845RPe3Vg==}

  json-stable-stringify-without-jsonify@1.0.1:
    resolution: {integrity: sha512-Bdboy+l7tA3OGW6FjyFHWkP5LuByj1Tk33Ljyq0axyzdk9//JSi2u3fP1QSmd1KNwq6VOKYGlAu87CisVir6Pw==}

  json5@1.0.2:
    resolution: {integrity: sha512-g1MWMLBiz8FKi1e4w0UyVL3w+iJceWAFBAaBnnGKOpNa5f8TLktkbre1+s6oICydWAm+HRUGTmI+//xv2hvXYA==}
    hasBin: true

  json5@2.2.3:
    resolution: {integrity: sha512-XmOWe7eyHYH14cLdVPoyg+GOH3rYX++KpzrylJwSW98t3Nk+U8XOl8FWKOgwtzdb8lXGf6zYwDUzeHMWfxasyg==}
    engines: {node: '>=6'}
    hasBin: true

  keyv@4.5.4:
    resolution: {integrity: sha512-oxVHkHR/EJf2CNXnWxRLW6mg7JyCCUcG0DtEGmL2ctUo1PNTin1PUil+r/+4r5MpVgC/fn1kjsx7mjSujKqIpw==}

  kind-of@3.2.2:
    resolution: {integrity: sha512-NOW9QQXMoZGg/oqnVNoNTTIFEIid1627WCffUBJEdMxYApq7mNE7CpzucIPc+ZQg25Phej7IJSmX3hO+oblOtQ==}
    engines: {node: '>=0.10.0'}

  kind-of@5.1.0:
    resolution: {integrity: sha512-NGEErnH6F2vUuXDh+OlbcKW7/wOcfdRHaZ7VWtqCztfHri/++YKmP51OdWeGPuqCOba6kk2OTe5d02VmTB80Pw==}
    engines: {node: '>=0.10.0'}

  kind-of@6.0.3:
    resolution: {integrity: sha512-dcS1ul+9tmeD95T+x28/ehLgd9mENa3LsvDTtzm3vyBEO7RPptvAD+t44WVXaUjTBRcrpFeFlC8WCruUR456hw==}
    engines: {node: '>=0.10.0'}

  lazy-cache@2.0.2:
    resolution: {integrity: sha512-7vp2Acd2+Kz4XkzxGxaB1FWOi8KjWIWsgdfD5MCb86DWvlLqhRPM+d6Pro3iNEL5VT9mstz5hKAlcd+QR6H3aA==}
    engines: {node: '>=0.10.0'}

  levn@0.4.1:
    resolution: {integrity: sha512-+bT2uH4E5LGE7h/n3evcS/sQlJXCpIp6ym8OWJ5eV6+67Dsql/LaaT7qJBAt2rzfoa/5QBGBhxDix1dMt2kQKQ==}
    engines: {node: '>= 0.8.0'}

  lines-and-columns@1.2.4:
    resolution: {integrity: sha512-7ylylesZQ/PV29jhEDl3Ufjo6ZX7gCqJr5F7PKrqc93v7fzSymt1BpwEU8nAUXs8qzzvqhbjhK5QZg6Mt/HkBg==}

  list-item@1.1.1:
    resolution: {integrity: sha512-S3D0WZ4J6hyM8o5SNKWaMYB1ALSacPZ2nHGEuCjmHZ+dc03gFeNZoNDcqfcnO4vDhTZmNrqrpYZCdXsRh22bzw==}
    engines: {node: '>=0.10.0'}

  locate-path@5.0.0:
    resolution: {integrity: sha512-t7hw9pI+WvuwNJXwk5zVHpyhIqzg2qTlklJOf0mVxGSbe3Fp2VieZcduNYjaLDoy6p9uGpQEGWG87WpMKlNq8g==}
    engines: {node: '>=8'}

  locate-path@6.0.0:
    resolution: {integrity: sha512-iPZK6eYjbxRu3uB4/WZ3EsEIMJFMqAoopl3R+zuq0UjcAm/MO6KCweDgPfP3elTztoKP3KtnVHxTn2NHBSDVUw==}
    engines: {node: '>=10'}

  lodash._reinterpolate@3.0.0:
    resolution: {integrity: sha512-xYHt68QRoYGjeeM/XOE1uJtvXQAgvszfBhjV4yvsQH0u2i9I6cI6c6/eG4Hh3UAOVn0y/xAXwmTzEay49Q//HA==}

  lodash.merge@4.6.2:
    resolution: {integrity: sha512-0KpjqXRVvrYyCsX1swR/XTK0va6VQkQM6MNo7PqW77ByjAhoARA8EfrP1N4+KlKj8YS0ZUCtRT/YUuhyYDujIQ==}

  lodash.template@4.5.0:
    resolution: {integrity: sha512-84vYFxIkmidUiFxidA/KjjH9pAycqW+h980j7Fuz5qxRtO9pgB7MDFTdys1N7A5mcucRiDyEq4fusljItR1T/A==}

  lodash.templatesettings@4.2.0:
    resolution: {integrity: sha512-stgLz+i3Aa9mZgnjr/O+v9ruKZsPsndy7qPZOchbqk2cnTU1ZaldKK+v7m54WoKIyxiuMZTKT2H81F8BeAc3ZQ==}

  lodash@4.17.21:
    resolution: {integrity: sha512-v2kDEe57lecTulaDIuNTPy3Ry4gLGJ6Z1O3vE1krgXZNrsQ+LFTGHVxVjcXPs17LhbZVGedAJv8XZ1tvj5FvSg==}

  loupe@3.1.1:
    resolution: {integrity: sha512-edNu/8D5MKVfGVFRhFf8aAxiTM6Wumfz5XsaatSxlD3w4R1d/WEKUTydCdPGbl9K7QG/Ca3GnDV2sIKIpXRQcw==}

  lru-cache@10.4.3:
    resolution: {integrity: sha512-JNAzZcXrCt42VGLuYz0zfAzDfAvJWW6AfYlDBQyDV5DClI2m5sAmK+OIO7s59XfsRsWHp02jAJrRadPRGTt6SQ==}

  lru-cache@11.0.0:
    resolution: {integrity: sha512-Qv32eSV1RSCfhY3fpPE2GNZ8jgM9X7rdAfemLWqTUxwiyIC4jJ6Sy0fZ8H+oLWevO6i4/bizg7c8d8i6bxrzbA==}
    engines: {node: 20 || >=22}

  lru-cache@5.1.1:
    resolution: {integrity: sha512-KpNARQA3Iwv+jTA0utUVVbrh+Jlrr1Fv0e56GGzAFOXN7dk/FviaDW8LHmK52DlcH4WP2n6gI8vN1aesBFgo9w==}

  magic-string@0.30.10:
    resolution: {integrity: sha512-iIRwTIf0QKV3UAnYK4PU8uiEc4SRh5jX0mwpIwETPpHdhVM4f53RSwS/vXvN1JhGX+Cs7B8qIq3d6AH49O5fAQ==}

  magicast@0.3.4:
    resolution: {integrity: sha512-TyDF/Pn36bBji9rWKHlZe+PZb6Mx5V8IHCSxk7X4aljM4e/vyDvZZYwHewdVaqiA0nb3ghfHU/6AUpDxWoER2Q==}

  make-dir@2.1.0:
    resolution: {integrity: sha512-LS9X+dc8KLxXCb8dni79fLIIUA5VyZoyjSMCwTluaXA0o27cCK0bhXkpgw+sTXVpPy/lSO57ilRixqk0vDmtRA==}
    engines: {node: '>=6'}

  make-dir@4.0.0:
    resolution: {integrity: sha512-hXdUTZYIVOt1Ex//jAQi+wTZZpUpwBj/0QsOzqegb3rGMMeJiSEu5xLHnYfBrRV4RH2+OCSOO95Is/7x1WJ4bw==}
    engines: {node: '>=10'}

  markdown-link@0.1.1:
    resolution: {integrity: sha512-TurLymbyLyo+kAUUAV9ggR9EPcDjP/ctlv9QAFiqUH7c+t6FlsbivPo9OKTU8xdOx9oNd2drW/Fi5RRElQbUqA==}
    engines: {node: '>=0.10.0'}

  math-random@1.0.4:
    resolution: {integrity: sha512-rUxjysqif/BZQH2yhd5Aaq7vXMSx9NdEsQcyA07uEzIvxgI7zIr33gGsh+RU0/XjmQpCW7RsVof1vlkvQVCK5A==}

  mdast-util-from-markdown@0.8.5:
    resolution: {integrity: sha512-2hkTXtYYnr+NubD/g6KGBS/0mFmBcifAsI0yIWRiRo0PjVs6SSOSOdtzbp6kSGnShDN6G5aWZpKQ2lWRy27mWQ==}

  mdast-util-from-markdown@2.0.1:
    resolution: {integrity: sha512-aJEUyzZ6TzlsX2s5B4Of7lN7EQtAxvtradMMglCQDyaTFgse6CmtmdJ15ElnVRlCg1vpNyVtbem0PWzlNieZsA==}

  mdast-util-to-string@2.0.0:
    resolution: {integrity: sha512-AW4DRS3QbBayY/jJmD8437V1Gombjf8RSOUCMFBuo5iHi58AGEgVCKQ+ezHkZZDpAQS75hcBMpLqjpJTjtUL7w==}

  mdast-util-to-string@4.0.0:
    resolution: {integrity: sha512-0H44vDimn51F0YwvxSJSm0eCDOJTRlmN0R1yBh4HLj9wiV1Dn0QoXGbvFAWj2hSItVTlCmBF1hqKlIyUBVFLPg==}

  merge-stream@2.0.0:
    resolution: {integrity: sha512-abv/qOcuPfk3URPfDzmZU1LKmuw8kT+0nIHvKrKgFrwifol/doWcdA4ZqsWQ8ENrFKkd67Mfpo/LovbIUsbt3w==}

  merge2@1.4.1:
    resolution: {integrity: sha512-8q7VEgMJW4J8tcfVPy8g09NcQwZdbwFEqhe/WZkoIzjn/3TGDwtOCYtXGxA3O8tPzpczCCDgv+P2P5y00ZJOOg==}
    engines: {node: '>= 8'}

  micromark-core-commonmark@2.0.1:
    resolution: {integrity: sha512-CUQyKr1e///ZODyD1U3xit6zXwy1a8q2a1S1HKtIlmgvurrEpaw/Y9y6KSIbF8P59cn/NjzHyO+Q2fAyYLQrAA==}

  micromark-factory-destination@2.0.0:
    resolution: {integrity: sha512-j9DGrQLm/Uhl2tCzcbLhy5kXsgkHUrjJHg4fFAeoMRwJmJerT9aw4FEhIbZStWN8A3qMwOp1uzHr4UL8AInxtA==}

  micromark-factory-label@2.0.0:
    resolution: {integrity: sha512-RR3i96ohZGde//4WSe/dJsxOX6vxIg9TimLAS3i4EhBAFx8Sm5SmqVfR8E87DPSR31nEAjZfbt91OMZWcNgdZw==}

  micromark-factory-space@2.0.0:
    resolution: {integrity: sha512-TKr+LIDX2pkBJXFLzpyPyljzYK3MtmllMUMODTQJIUfDGncESaqB90db9IAUcz4AZAJFdd8U9zOp9ty1458rxg==}

  micromark-factory-title@2.0.0:
    resolution: {integrity: sha512-jY8CSxmpWLOxS+t8W+FG3Xigc0RDQA9bKMY/EwILvsesiRniiVMejYTE4wumNc2f4UbAa4WsHqe3J1QS1sli+A==}

  micromark-factory-whitespace@2.0.0:
    resolution: {integrity: sha512-28kbwaBjc5yAI1XadbdPYHX/eDnqaUFVikLwrO7FDnKG7lpgxnvk/XGRhX/PN0mOZ+dBSZ+LgunHS+6tYQAzhA==}

  micromark-util-character@2.1.0:
    resolution: {integrity: sha512-KvOVV+X1yLBfs9dCBSopq/+G1PcgT3lAK07mC4BzXi5E7ahzMAF8oIupDDJ6mievI6F+lAATkbQQlQixJfT3aQ==}

  micromark-util-chunked@2.0.0:
    resolution: {integrity: sha512-anK8SWmNphkXdaKgz5hJvGa7l00qmcaUQoMYsBwDlSKFKjc6gjGXPDw3FNL3Nbwq5L8gE+RCbGqTw49FK5Qyvg==}

  micromark-util-classify-character@2.0.0:
    resolution: {integrity: sha512-S0ze2R9GH+fu41FA7pbSqNWObo/kzwf8rN/+IGlW/4tC6oACOs8B++bh+i9bVyNnwCcuksbFwsBme5OCKXCwIw==}

  micromark-util-combine-extensions@2.0.0:
    resolution: {integrity: sha512-vZZio48k7ON0fVS3CUgFatWHoKbbLTK/rT7pzpJ4Bjp5JjkZeasRfrS9wsBdDJK2cJLHMckXZdzPSSr1B8a4oQ==}

  micromark-util-decode-numeric-character-reference@2.0.1:
    resolution: {integrity: sha512-bmkNc7z8Wn6kgjZmVHOX3SowGmVdhYS7yBpMnuMnPzDq/6xwVA604DuOXMZTO1lvq01g+Adfa0pE2UKGlxL1XQ==}

  micromark-util-decode-string@2.0.0:
    resolution: {integrity: sha512-r4Sc6leeUTn3P6gk20aFMj2ntPwn6qpDZqWvYmAG6NgvFTIlj4WtrAudLi65qYoaGdXYViXYw2pkmn7QnIFasA==}

  micromark-util-encode@2.0.0:
    resolution: {integrity: sha512-pS+ROfCXAGLWCOc8egcBvT0kf27GoWMqtdarNfDcjb6YLuV5cM3ioG45Ys2qOVqeqSbjaKg72vU+Wby3eddPsA==}

  micromark-util-html-tag-name@2.0.0:
    resolution: {integrity: sha512-xNn4Pqkj2puRhKdKTm8t1YHC/BAjx6CEwRFXntTaRf/x16aqka6ouVoutm+QdkISTlT7e2zU7U4ZdlDLJd2Mcw==}

  micromark-util-normalize-identifier@2.0.0:
    resolution: {integrity: sha512-2xhYT0sfo85FMrUPtHcPo2rrp1lwbDEEzpx7jiH2xXJLqBuy4H0GgXk5ToU8IEwoROtXuL8ND0ttVa4rNqYK3w==}

  micromark-util-resolve-all@2.0.0:
    resolution: {integrity: sha512-6KU6qO7DZ7GJkaCgwBNtplXCvGkJToU86ybBAUdavvgsCiG8lSSvYxr9MhwmQ+udpzywHsl4RpGJsYWG1pDOcA==}

  micromark-util-sanitize-uri@2.0.0:
    resolution: {integrity: sha512-WhYv5UEcZrbAtlsnPuChHUAsu/iBPOVaEVsntLBIdpibO0ddy8OzavZz3iL2xVvBZOpolujSliP65Kq0/7KIYw==}

  micromark-util-subtokenize@2.0.1:
    resolution: {integrity: sha512-jZNtiFl/1aY73yS3UGQkutD0UbhTt68qnRpw2Pifmz5wV9h8gOVsN70v+Lq/f1rKaU/W8pxRe8y8Q9FX1AOe1Q==}

  micromark-util-symbol@2.0.0:
    resolution: {integrity: sha512-8JZt9ElZ5kyTnO94muPxIGS8oyElRJaiJO8EzV6ZSyGQ1Is8xwl4Q45qU5UOg+bGH4AikWziz0iN4sFLWs8PGw==}

  micromark-util-types@2.0.0:
    resolution: {integrity: sha512-oNh6S2WMHWRZrmutsRmDDfkzKtxF+bc2VxLC9dvtrDIRFln627VsFP6fLMgTryGDljgLPjkrzQSDcPrjPyDJ5w==}

  micromark@2.11.4:
    resolution: {integrity: sha512-+WoovN/ppKolQOFIAajxi7Lu9kInbPxFuTBVEavFcL8eAfVstoc5MocPmqBeAdBOJV00uaVjegzH4+MA0DN/uA==}

  micromark@4.0.0:
    resolution: {integrity: sha512-o/sd0nMof8kYff+TqcDx3VSrgBTcZpSvYcAHIfHhv5VAuNmisCxjhx6YmxS8PFEpb9z5WKWKPdzf0jM23ro3RQ==}

  micromatch@4.0.7:
    resolution: {integrity: sha512-LPP/3KorzCwBxfeUuZmaR6bG2kdeHSbe0P2tY3FLRU4vYrjYz5hI4QZwV0njUx3jeuKe67YukQ1LSPZBKDqO/Q==}
    engines: {node: '>=8.6'}

  mime@3.0.0:
    resolution: {integrity: sha512-jSCU7/VB1loIWBZe14aEYHU/+1UMEHoaO7qxCOVJOw9GgH72VAWppxNcjU+x9a2k3GSIBXNKxXQFqRvvZ7vr3A==}
    engines: {node: '>=10.0.0'}
    hasBin: true

  mimic-fn@4.0.0:
    resolution: {integrity: sha512-vqiC06CuhBTUdZH+RYl8sFrL096vA45Ok5ISO6sE/Mr1jRbGH4Csnhi8f3wKVl7x8mO4Au7Ir9D3Oyv1VYMFJw==}
    engines: {node: '>=12'}

  minimatch@10.0.1:
    resolution: {integrity: sha512-ethXTt3SGGR+95gudmqJ1eNhRO7eGEGIgYA9vnPatK4/etz2MEVDno5GMCibdMTuBMyElzIlgxMna3K94XDIDQ==}
    engines: {node: 20 || >=22}

  minimatch@3.1.2:
    resolution: {integrity: sha512-J7p63hRiAjw1NDEww1W7i37+ByIrOWO5XQQAzZ3VOcL0PNybwpfmV/N05zFAzwQ9USyEcX6t3UO+K5aqBQOIHw==}

  minimatch@9.0.5:
    resolution: {integrity: sha512-G6T0ZX48xgozx7587koeX9Ys2NYy6Gmv//P89sEte9V9whIapMNF4idKxnW2QtCcLiTWlb/wfCabAtAFWhhBow==}
    engines: {node: '>=16 || 14 >=14.17'}

  minimist@1.2.8:
    resolution: {integrity: sha512-2yyAR8qBkN3YuheJanUpWC5U3bb5osDywNB8RzDVlDwDHbocAJveqqj1u8+SVD7jkWT4yvsHCpWqqWqAxb0zCA==}

  minipass@7.1.2:
    resolution: {integrity: sha512-qOOzS1cBTWYF4BH8fVePDBOO9iptMnGUEZwNc/cMWnTV2nVLZ7VoNWEPHkYczZA0pdoA7dl6e7FL659nX9S2aw==}
    engines: {node: '>=16 || 14 >=14.17'}

  mixin-deep@1.3.2:
    resolution: {integrity: sha512-WRoDn//mXBiJ1H40rqa3vH0toePwSsGb45iInWlTySa+Uu4k3tYUSxa2v1KqAiLtvlrSzaExqS1gtk96A9zvEA==}
    engines: {node: '>=0.10.0'}

  ms@2.1.2:
    resolution: {integrity: sha512-sGkPx+VjMtmA6MX27oA4FBFELFCZZ4S4XqeGOXCv68tT+jb3vk/RyaKWP0PTKyWtmLSM0b+adUTEvbs1PEaH2w==}

  ms@2.1.3:
    resolution: {integrity: sha512-6FlzubTLZG3J2a/NVCAleEhjzq5oxgHyaCU9yYXvcLsvoVaHJq/s5xXI6/XXP6tz7R9xAOtHnSO/tXtF3WRTlA==}

  msgpackr-extract@3.0.3:
    resolution: {integrity: sha512-P0efT1C9jIdVRefqjzOQ9Xml57zpOXnIuS+csaB4MdZbTdmGDLo8XhzBG1N7aO11gKDDkJvBLULeFTo46wwreA==}
    hasBin: true

  msgpackr@1.11.0:
    resolution: {integrity: sha512-I8qXuuALqJe5laEBYoFykChhSXLikZmUhccjGsPuSJ/7uPip2TJ7lwdIQwWSAi0jGZDXv4WOP8Qg65QZRuXxXw==}

  multipasta@0.2.2:
    resolution: {integrity: sha512-KKGdmXIJUmt9BV45LsbUdMnju8eCNSyF9KpbyqK2E3wQXjpPQOg52/Hc+nsmBacmEkNxLVT5h1y3ZgEXB4prXg==}

  nanoid@3.3.7:
    resolution: {integrity: sha512-eSRppjcPIatRIMC1U6UngP8XFcz8MQWGQdt1MTBQ7NaAmvXDfvNxbvWV3x2y6CdEUciCSsDHDQZbhYaB8QEo2g==}
    engines: {node: ^10 || ^12 || ^13.7 || ^14 || >=15.0.1}
    hasBin: true

  natural-compare-lite@1.4.0:
    resolution: {integrity: sha512-Tj+HTDSJJKaZnfiuw+iaF9skdPpTo2GtEly5JHnWV/hfv2Qj/9RKsGISQtLh2ox3l5EAGw487hnBee0sIJ6v2g==}

  natural-compare@1.4.0:
    resolution: {integrity: sha512-OWND8ei3VtNC9h7V60qff3SVobHr996CTwgxubgyQYEpg290h9J0buyECNNJexkFm5sOajh5G116RYA1c8ZMSw==}

  node-addon-api@7.1.1:
    resolution: {integrity: sha512-5m3bsyrjFWE1xf7nz7YXdN4udnVtXK6/Yfgn5qnahL6bCkf2yKt4k3nuTKAtT4r3IG8JNR2ncsIMdZuAzJjHQQ==}

  node-gyp-build-optional-packages@5.2.2:
    resolution: {integrity: sha512-s+w+rBWnpTMwSFbaE0UXsRlg7hU4FjekKU4eyAih5T8nJuNZT1nNsskXpxmeqSK9UzkBl6UgRlnKc8hz8IEqOw==}
    hasBin: true

  node-releases@2.0.18:
    resolution: {integrity: sha512-d9VeXT4SJ7ZeOqGX6R5EM022wpL+eWPooLI+5UpWn2jCT1aosUQEhQP214x33Wkwx3JQMvIm+tIoVOdodFS40g==}

  normalize-package-data@2.5.0:
    resolution: {integrity: sha512-/5CMN3T0R4XTj4DcGaexo+roZSdSFW/0AOOTROrjxzCG1wrWXEsGbRKevjlIL+ZDE4sZlJr5ED4YW0yqmkK+eA==}

  normalize-path@3.0.0:
    resolution: {integrity: sha512-6eZs5Ls3WtCisHWp9S2GUy8dqkpGi4BVSz3GaqiE6ezub0512ESztXUwUB6C6IKbQkY2Pnb/mD4WYojCRwcwLA==}
    engines: {node: '>=0.10.0'}

  npm-run-path@5.3.0:
    resolution: {integrity: sha512-ppwTtiJZq0O/ai0z7yfudtBpWIoxM8yE6nHi1X47eFR2EWORqfbu6CnPlNsjeN683eT0qG6H/Pyf9fCcvjnnnQ==}
    engines: {node: ^12.20.0 || ^14.13.1 || >=16.0.0}

  object-inspect@1.13.2:
    resolution: {integrity: sha512-IRZSRuzJiynemAXPYtPe5BoI/RESNYR7TYm50MC5Mqbd3Jmw5y790sErYw3V6SryFJD64b74qQQs9wn5Bg/k3g==}
    engines: {node: '>= 0.4'}

  object-keys@1.1.1:
    resolution: {integrity: sha512-NuAESUOUMrlIXOfHKzD6bpPu3tYt3xvjNdRIQ+FeT0lNb4K8WR70CaDxhuNguS2XG+GjkyMwOzsN5ZktImfhLA==}
    engines: {node: '>= 0.4'}

  object.assign@4.1.5:
    resolution: {integrity: sha512-byy+U7gp+FVwmyzKPYhW2h5l3crpmGsxl7X2s8y43IgxvG4g3QZ6CffDtsNQy1WsmZpQbO+ybo0AlW7TY6DcBQ==}
    engines: {node: '>= 0.4'}

  object.fromentries@2.0.8:
    resolution: {integrity: sha512-k6E21FzySsSK5a21KRADBd/NGneRegFO5pLHfdQLpRDETUNJueLXs3WCzyQ3tFRDYgbq3KHGXfTbi2bs8WQ6rQ==}
    engines: {node: '>= 0.4'}

  object.groupby@1.0.3:
    resolution: {integrity: sha512-+Lhy3TQTuzXI5hevh8sBGqbmurHbbIjAi0Z4S63nthVLmLxfbj4T54a4CfZrXIrt9iP4mVAPYMo/v99taj3wjQ==}
    engines: {node: '>= 0.4'}

  object.pick@1.3.0:
    resolution: {integrity: sha512-tqa/UMy/CCoYmj+H5qc07qvSL9dqcs/WZENZ1JbtWBlATP+iVOe778gE6MSijnyCnORzDuX6hU+LA4SZ09YjFQ==}
    engines: {node: '>=0.10.0'}

  object.values@1.2.0:
    resolution: {integrity: sha512-yBYjY9QX2hnRmZHAjG/f13MzmBzxzYgQhFrke06TTyKY5zSTEqkOeukBzIdVA3j3ulu8Qa3MbVFShV7T2RmGtQ==}
    engines: {node: '>= 0.4'}

  once@1.4.0:
    resolution: {integrity: sha512-lNaJgI+2Q5URQBkccEKHTQOPaXdUxnZZElQTZY0MFUAuaEqe1E+Nyvgdz/aIyNi6Z9MzO5dv1H8n58/GELp3+w==}

  onetime@6.0.0:
    resolution: {integrity: sha512-1FlR+gjXK7X+AsAHso35MnyN5KqGwJRi/31ft6x0M194ht7S+rWAvd7PHss9xSKMzE0asv1pyIHaJYq+BbacAQ==}
    engines: {node: '>=12'}

  optionator@0.9.4:
    resolution: {integrity: sha512-6IpQ7mKUxRcZNLIObR0hz7lxsapSSIYNZJwXPGeF0mTVqGKFIXj1DQcMoT22S3ROcLyY/rz0PWaWZ9ayWmad9g==}
    engines: {node: '>= 0.8.0'}

  p-limit@2.3.0:
    resolution: {integrity: sha512-//88mFWSJx8lxCzwdAABTJL2MyWB12+eIY7MDL2SqLmAkeKU9qxRvWuSyTjm3FUmpBEMuFfckAIqEaVGUDxb6w==}
    engines: {node: '>=6'}

  p-limit@3.1.0:
    resolution: {integrity: sha512-TYOanM3wGwNGsZN2cVTYPArw454xnXj5qmWF1bEoAc4+cU/ol7GVh7odevjp1FNHduHc3KZMcFduxU5Xc6uJRQ==}
    engines: {node: '>=10'}

  p-locate@4.1.0:
    resolution: {integrity: sha512-R79ZZ/0wAxKGu3oYMlz8jy/kbhsNrS7SKZ7PxEHBgJ5+F2mtFW2fK2cOtBh1cHYkQsbzFV7I+EoRKe6Yt0oK7A==}
    engines: {node: '>=8'}

  p-locate@5.0.0:
    resolution: {integrity: sha512-LaNjtRWUBY++zB5nE/NwcaoMylSPk+S+ZHNB1TzdbMJMny6dynpAGt7X/tl/QYq3TIeE6nxHppbo2LGymrG5Pw==}
    engines: {node: '>=10'}

  p-try@2.2.0:
    resolution: {integrity: sha512-R4nPAVTAU0B9D35/Gk3uJf/7XYbQcyohSKdvAxIRSNghFl4e71hVoGnBNQz9cWaXxO2I10KTC+3jMdvvoKw6dQ==}
    engines: {node: '>=6'}

  package-json-from-dist@1.0.0:
    resolution: {integrity: sha512-dATvCeZN/8wQsGywez1mzHtTlP22H8OEfPrVMLNr4/eGa+ijtLn/6M5f0dY8UKNrC2O9UCU6SSoG3qRKnt7STw==}

  parent-module@1.0.1:
    resolution: {integrity: sha512-GQ2EWRpQV8/o+Aw8YqtfZZPfNRWZYkbidE9k5rpl/hC3vtHHBfGm2Ifi6qWV+coDGkrUKZAxE3Lot5kcsRlh+g==}
    engines: {node: '>=6'}

  parse-entities@2.0.0:
    resolution: {integrity: sha512-kkywGpCcRYhqQIchaWqZ875wzpS/bMKhz5HnN3p7wveJTkTtyAB/AlnS0f8DFSqYW1T82t6yEAkEcB+A1I3MbQ==}

  parse-json@5.2.0:
    resolution: {integrity: sha512-ayCKvm/phCGxOkYRSCM82iDwct8/EonSEgCSxWxD7ve6jHggsFl4fZVQBPRNgQoKiuV/odhFrGzQXZwbifC8Rg==}
    engines: {node: '>=8'}

  path-exists@4.0.0:
    resolution: {integrity: sha512-ak9Qy5Q7jYb2Wwcey5Fpvg2KoAc/ZIhLSLOSBmRmygPsGwkVVt0fZa0qrtMz+m6tJTAHfZQ8FnmB4MG4LWy7/w==}
    engines: {node: '>=8'}

  path-is-absolute@1.0.1:
    resolution: {integrity: sha512-AVbw3UJ2e9bq64vSaS9Am0fje1Pa8pbGqTTsmXfaIiMpnr5DlDhfJOuLj9Sf95ZPVDAUerDfEk88MPmPe7UCQg==}
    engines: {node: '>=0.10.0'}

  path-key@3.1.1:
    resolution: {integrity: sha512-ojmeN0qd+y0jszEtoY48r0Peq5dwMEkIlCOu6Q5f41lfkswXuKtYrhgoTpLnyIcHm24Uhqx+5Tqm2InSwLhE6Q==}
    engines: {node: '>=8'}

  path-key@4.0.0:
    resolution: {integrity: sha512-haREypq7xkM7ErfgIyA0z+Bj4AGKlMSdlQE2jvJo6huWD1EdkKYV+G/T4nq0YEF2vgTT8kqMFKo1uHn950r4SQ==}
    engines: {node: '>=12'}

  path-parse@1.0.7:
    resolution: {integrity: sha512-LDJzPVEEEPR+y48z93A0Ed0yXb8pAByGWo/k5YYdYgpY2/2EsOsksJrq7lOHxryrVOn1ejG6oAp8ahvOIQD8sw==}

  path-scurry@1.11.1:
    resolution: {integrity: sha512-Xa4Nw17FS9ApQFJ9umLiJS4orGjm7ZzwUrwamcGQuHSzDyth9boKDaycYdDcZDuqYATXw4HFXgaqWTctW/v1HA==}
    engines: {node: '>=16 || 14 >=14.18'}

  path-scurry@2.0.0:
    resolution: {integrity: sha512-ypGJsmGtdXUOeM5u93TyeIEfEhM6s+ljAhrk5vAvSx8uyY/02OvrZnA0YNGUrPXfpJMgI1ODd3nwz8Npx4O4cg==}
    engines: {node: 20 || >=22}

  path-type@4.0.0:
    resolution: {integrity: sha512-gDKb8aZMDeD/tZWs9P6+q0J9Mwkdl6xMV8TjnGP3qJVJ06bdMgkbBlLU8IdfOsIsFz2BW1rNVT3XuNEl8zPAvw==}
    engines: {node: '>=8'}

  pathe@1.1.2:
    resolution: {integrity: sha512-whLdWMYL2TwI08hn8/ZqAbrVemu0LNaNNJZX73O6qaIdCTfXutsLhMkjdENX0qhsQ9uIimo4/aQOmXkoon2nDQ==}

  pathval@2.0.0:
    resolution: {integrity: sha512-vE7JKRyES09KiunauX7nd2Q9/L7lhok4smP9RZTDeD4MVs72Dp2qNFVz39Nz5a0FVEW0BJR6C0DYrq6unoziZA==}
    engines: {node: '>= 14.16'}

  picocolors@1.0.1:
    resolution: {integrity: sha512-anP1Z8qwhkbmu7MFP5iTt+wQKXgwzf7zTyGlcdzabySa9vd0Xt392U0rVmz9poOaBj0uHJKyyo9/upk0HrEQew==}

  picomatch@2.3.1:
    resolution: {integrity: sha512-JU3teHTNjmE2VCGFzuY8EXzCDVwEqB2a8fsIvwaStHhAWJEeVd1o1QD80CU6+ZdEXXSLbSsuLwJjkCBWqRQUVA==}
    engines: {node: '>=8.6'}

  pify@4.0.1:
    resolution: {integrity: sha512-uB80kBFb/tfd68bVleG9T5GGsGPjJrLAUpR5PZIrhBnIaRTQRjqdJSsIKkOP6OAIFbj7GOrcudc5pNjZ+geV2g==}
    engines: {node: '>=6'}

  possible-typed-array-names@1.0.0:
    resolution: {integrity: sha512-d7Uw+eZoloe0EHDIYoe+bQ5WXnGMOpmiZFTuMWCwpjzzkL2nTjcKiAk4hh8TjnGye2TwWOk3UXucZ+3rbmBa8Q==}
    engines: {node: '>= 0.4'}

  postcss@8.4.40:
    resolution: {integrity: sha512-YF2kKIUzAofPMpfH6hOi2cGnv/HrUlfucspc7pDyvv7kGdqXrfj8SCl/t8owkEgKEuu8ZcRjSOxFxVLqwChZ2Q==}
    engines: {node: ^10 || ^12 || >=14}

  prelude-ls@1.2.1:
    resolution: {integrity: sha512-vkcDPrRZo1QZLbn5RLGPpg/WmIQ65qoWWhcGKf/b5eplkkarX0m9z8ppCat4mlOqUsWpyNuYgO3VRyrYHSzX5g==}
    engines: {node: '>= 0.8.0'}

  prettier-linter-helpers@1.0.0:
    resolution: {integrity: sha512-GbK2cP9nraSSUF9N2XwUwqfzlAFlMNYYl+ShE/V+H8a9uNl/oUqB1w2EL54Jh0OlyRSd8RfWYJ3coVS4TROP2w==}
    engines: {node: '>=6.0.0'}

  prettier-plugin-jsdoc@1.3.0:
    resolution: {integrity: sha512-cQm8xIa0fN9ieJFMXACQd6JPycl+8ouOijAqUqu44EF/s4fXL3Wi9sKXuEaodsEWgCN42Xby/bNhqgM1iWx4uw==}
    engines: {node: '>=14.13.1 || >=16.0.0'}
    peerDependencies:
      prettier: ^3.0.0

  prettier-plugin-packagejson@2.5.1:
    resolution: {integrity: sha512-6i4PW1KxEA+VrokYNGeI/q8qQX3u5DNBc7eLr9GX4OrvWr9DMls1lhbuNopkKG7Li9rTNxerWnYQyjxoUO4ROA==}
    peerDependencies:
      prettier: '>= 1.16.0'
    peerDependenciesMeta:
      prettier:
        optional: true

  prettier@3.3.3:
    resolution: {integrity: sha512-i2tDNA0O5IrMO757lfrdQZCc2jPNDVntV0m/+4whiDfWaTKfMNgR7Qz0NAeGz/nRqF4m5/6CLzbP4/liHt12Ew==}
    engines: {node: '>=14'}
    hasBin: true

  pretty-format@29.7.0:
    resolution: {integrity: sha512-Pdlw/oPxN+aXdmM9R00JVC9WVFoCLTKJvDVLgmJ+qAffBMxsV85l/Lu7sNx4zSzPyoL2euImuEwHhOXdEgNFZQ==}
    engines: {node: ^14.15.0 || ^16.10.0 || >=18.0.0}

  process-nextick-args@2.0.1:
    resolution: {integrity: sha512-3ouUOpQhtgrbOa17J7+uxOTpITYWaGP7/AhoR3+A+/1e9skrzelGi/dXzEYyvbxubEF6Wn2ypscTKiKJFFn1ag==}

  punycode@2.3.1:
    resolution: {integrity: sha512-vYt7UD1U9Wg6138shLtLOvdAu+8DsC/ilFtEVHcH+wydcSpNE20AfSOduf6MkRFahL5FY7X1oU7nKVZFtfq8Fg==}
    engines: {node: '>=6'}

  pure-rand@6.1.0:
    resolution: {integrity: sha512-bVWawvoZoBYpp6yIoQtQXHZjmz35RSVHnUOTefl8Vcjr8snTPY1wnpSPMWekcFwbxI6gtmT7rSYPFvz71ldiOA==}

  queue-microtask@1.2.3:
    resolution: {integrity: sha512-NuaNSa6flKT5JaSYQzJok04JzTL1CA6aGhv5rfLW3PgqA+M2ChpZQnAC8h8i4ZFkBS8X5RqkDBHA7r4hej3K9A==}

  randomatic@3.1.1:
    resolution: {integrity: sha512-TuDE5KxZ0J461RVjrJZCJc+J+zCkTb1MbH9AQUq68sMhOMcy9jLcb3BrZKgp9q9Ncltdg4QVqWrH02W2EFFVYw==}
    engines: {node: '>= 0.10.0'}

  react-is@18.3.1:
    resolution: {integrity: sha512-/LLMVyas0ljjAtoYiPqYiL8VWXzUUdThrmU5+n20DZv+a+ClRoevUzw5JxU+Ieh5/c87ytoTBV9G1FiKfNJdmg==}

  read-pkg-up@7.0.1:
    resolution: {integrity: sha512-zK0TB7Xd6JpCLmlLmufqykGE+/TlOePD6qKClNW7hHDKFh/J7/7gCWGR7joEQEW1bKq3a3yUZSObOoWLFQ4ohg==}
    engines: {node: '>=8'}

  read-pkg@5.2.0:
    resolution: {integrity: sha512-Ug69mNOpfvKDAc2Q8DRpMjjzdtrnv9HcSMX+4VsZxD1aZ6ZzrIE7rlzXBtWTyhULSMKg076AW6WR5iZpD0JiOg==}
    engines: {node: '>=8'}

  readable-stream@2.3.8:
    resolution: {integrity: sha512-8p0AUk4XODgIewSi0l8Epjs+EVnWiK7NoDIEGU0HhE7+ZyY8D1IMY7odu5lRrFXGg71L15KG8QrPmum45RTtdA==}

  readdirp@3.6.0:
    resolution: {integrity: sha512-hOS089on8RduqdbhvQ5Z37A0ESjsqz6qnRcffsMU3495FuTdqSm+7bhJ29JvIOsBDEEnan5DPu9t3To9VRlMzA==}
    engines: {node: '>=8.10.0'}

  regexp.prototype.flags@1.5.2:
    resolution: {integrity: sha512-NcDiDkTLuPR+++OCKB0nWafEmhg/Da8aUPLPMQbK+bxKKCm1/S5he+AqYa4PlMCVBalb4/yxIRub6qkEx5yJbw==}
    engines: {node: '>= 0.4'}

  remarkable@1.7.4:
    resolution: {integrity: sha512-e6NKUXgX95whv7IgddywbeN/ItCkWbISmc2DiqHJb0wTrqZIexqdco5b8Z3XZoo/48IdNVKM9ZCvTPJ4F5uvhg==}
    engines: {node: '>= 0.10.0'}
    hasBin: true

  repeat-element@1.1.4:
    resolution: {integrity: sha512-LFiNfRcSu7KK3evMyYOuCzv3L10TW7yC1G2/+StMjK8Y6Vqd2MG7r/Qjw4ghtuCOjFvlnms/iMmLqpvW/ES/WQ==}
    engines: {node: '>=0.10.0'}

  repeat-string@1.6.1:
    resolution: {integrity: sha512-PV0dzCYDNfRi1jCDbJzpW7jNNDRuCOG/jI5ctQcGKt/clZD+YcPS3yIlWuTJMmESC8aevCFmWJy5wjAFgNqN6w==}
    engines: {node: '>=0.10'}

  resolve-from@4.0.0:
    resolution: {integrity: sha512-pb/MYmXstAkysRFx8piNI1tGFNQIFA3vkE3Gq4EuA1dF6gHp/+vgZqsCGJapvy8N3Q+4o7FwvquPJcnZ7RYy4g==}
    engines: {node: '>=4'}

  resolve-pkg-maps@1.0.0:
    resolution: {integrity: sha512-seS2Tj26TBVOC2NIc2rOe2y2ZO7efxITtLZcGSOnHHNOQ7CkiUBfw0Iw2ck6xkIhPwLhKNLS8BO+hEpngQlqzw==}

  resolve@1.22.8:
    resolution: {integrity: sha512-oKWePCxqpd6FlLvGV1VU0x7bkPmmCNolxzjMf4NczoDnQcIWrAF+cPtZn5i6n+RfD2d9i0tzpKnG6Yk168yIyw==}
    hasBin: true

  reusify@1.0.4:
    resolution: {integrity: sha512-U9nH88a3fc/ekCF1l0/UP1IosiuIjyTh7hBvXVMHYgVcfGvt897Xguj2UOLDeI5BG2m7/uwyaLVT6fbtCwTyzw==}
    engines: {iojs: '>=1.0.0', node: '>=0.10.0'}

  rimraf@3.0.2:
    resolution: {integrity: sha512-JZkJMZkAGFFPP2YqXZXPbMlMBgsxzE8ILs4lMIX/2o0L9UBw9O/Y3o6wFw/i9YLapcUJWwqbi3kdxIPdC62TIA==}
    deprecated: Rimraf versions prior to v4 are no longer supported
    hasBin: true

  rimraf@6.0.1:
    resolution: {integrity: sha512-9dkvaxAsk/xNXSJzMgFqqMCuFgt2+KsOFek3TMLfo8NCPfWpBmqwyNn5Y+NX56QUYfCtsyhF3ayiboEoUmJk/A==}
    engines: {node: 20 || >=22}
    hasBin: true

  run-parallel@1.2.0:
    resolution: {integrity: sha512-5l4VyZR86LZ/lDxZTR6jqL8AFE2S0IFLMP26AbjsLVADxHdhB/c0GUsH+y39UfCi3dzz8OlQuPmnaJOMoDHQBA==}

  safe-array-concat@1.1.2:
    resolution: {integrity: sha512-vj6RsCsWBCf19jIeHEfkRMw8DPiBb+DMXklQ/1SGDHOMlHdPUkZXFQ2YdplS23zESTijAcurb1aSgJA3AgMu1Q==}
    engines: {node: '>=0.4'}

  safe-buffer@5.1.2:
    resolution: {integrity: sha512-Gd2UZBJDkXlY7GbJxfsE8/nvKkUEU1G38c1siN6QP6a9PT9MmHB8GnpscSmMJSoF8LOIrt8ud/wPtojys4G6+g==}

  safe-regex-test@1.0.3:
    resolution: {integrity: sha512-CdASjNJPvRa7roO6Ra/gLYBTzYzzPyyBXxIMdGW3USQLyjWEls2RgW5UBTXaQVp+OrpeCK3bLem8smtmheoRuw==}
    engines: {node: '>= 0.4'}

  semver@5.7.2:
    resolution: {integrity: sha512-cBznnQ9KjJqU67B52RMC65CMarK2600WFnbkcaiwWq3xy/5haFJlshgnpjovMVJ+Hff49d8GEn0b87C5pDQ10g==}
    hasBin: true

  semver@6.3.1:
    resolution: {integrity: sha512-BR7VvDCVHO+q2xBEWskxS6DJE1qRnb7DxzUrogb71CWoSficBxYsiAGd+Kl0mmq/MprG9yArRkyrQxTO6XjMzA==}
    hasBin: true

  semver@7.6.3:
    resolution: {integrity: sha512-oVekP1cKtI+CTDvHWYFUcMtsK/00wmAEfyqKfNdARm8u1wNVhSgaX7A8d4UuIlUI5e84iEwOhs7ZPYRmzU9U6A==}
    engines: {node: '>=10'}
    hasBin: true

  set-function-length@1.2.2:
    resolution: {integrity: sha512-pgRc4hJ4/sNjWCSS9AmnS40x3bNMDTknHgL5UaMBTMyJnU90EgWh1Rz+MC9eFu4BuN/UwZjKQuY/1v3rM7HMfg==}
    engines: {node: '>= 0.4'}

  set-function-name@2.0.2:
    resolution: {integrity: sha512-7PGFlmtwsEADb0WYyvCMa1t+yke6daIG4Wirafur5kcf+MhUnPms1UeR0CKQdTZD81yESwMHbtn+TR+dMviakQ==}
    engines: {node: '>= 0.4'}

  set-getter@0.1.1:
    resolution: {integrity: sha512-9sVWOy+gthr+0G9DzqqLaYNA7+5OKkSmcqjL9cBpDEaZrr3ShQlyX2cZ/O/ozE41oxn/Tt0LGEM/w4Rub3A3gw==}
    engines: {node: '>=0.10.0'}

  shebang-command@2.0.0:
    resolution: {integrity: sha512-kHxr2zZpYtdmrN1qDjrrX/Z1rR1kG8Dx+gkpK1G4eXmvXswmcE1hTWBWYUzlraYw1/yZp6YuDY77YtvbN0dmDA==}
    engines: {node: '>=8'}

  shebang-regex@3.0.0:
    resolution: {integrity: sha512-7++dFhtcx3353uBaq8DDR4NuxBetBzC7ZQOhmTQInHEd6bSrXdiEyzCvG07Z44UYdLShWUyXt5M/yhz8ekcb1A==}
    engines: {node: '>=8'}

  side-channel@1.0.6:
    resolution: {integrity: sha512-fDW/EZ6Q9RiO8eFG8Hj+7u/oW+XrPTIChwCOM2+th2A6OblDtYYIpve9m+KvI9Z4C9qSEXlaGR6bTEYHReuglA==}
    engines: {node: '>= 0.4'}

  siginfo@2.0.0:
    resolution: {integrity: sha512-ybx0WO1/8bSBLEWXZvEd7gMW3Sn3JFlW3TvX1nREbDLRNQNaeNN8WK0meBwPdAaOI7TtRRRJn/Es1zhrrCHu7g==}

  signal-exit@4.1.0:
    resolution: {integrity: sha512-bzyZ1e88w9O1iNJbKnOlvYTrWPDl46O1bG0D3XInv+9tkPrxrN8jUUTiFlDkkmKWgn1M6CfIA13SuGqOa9Korw==}
    engines: {node: '>=14'}

  slash@2.0.0:
    resolution: {integrity: sha512-ZYKh3Wh2z1PpEXWr0MpSBZ0V6mZHAQfYevttO11c51CaWjGTaadiKZ+wVt1PbMlDV5qhMFslpZCemhwOK7C89A==}
    engines: {node: '>=6'}

  slash@3.0.0:
    resolution: {integrity: sha512-g9Q1haeby36OSStwb4ntCGGGaKsaVSjQ68fBxoQcutl5fS1vuY18H3wSt3jFyFtrkx+Kz0V1G85A4MyAdDMi2Q==}
    engines: {node: '>=8'}

  slash@4.0.0:
    resolution: {integrity: sha512-3dOsAHXXUkQTpOYcoAxLIorMTp4gIQr5IW3iVb7A7lFIp0VHhnynm9izx6TssdrIcVIESAlVjtnO2K8bg+Coew==}
    engines: {node: '>=12'}

  sort-object-keys@1.1.3:
    resolution: {integrity: sha512-855pvK+VkU7PaKYPc+Jjnmt4EzejQHyhhF33q31qG8x7maDzkeFhAAThdCYay11CISO+qAMwjOBP+fPZe0IPyg==}

  sort-package-json@2.10.0:
    resolution: {integrity: sha512-MYecfvObMwJjjJskhxYfuOADkXp1ZMMnCFC8yhp+9HDsk7HhR336hd7eiBs96lTXfiqmUNI+WQCeCMRBhl251g==}
    hasBin: true

  source-map-js@1.2.0:
    resolution: {integrity: sha512-itJW8lvSA0TXEphiRoawsCksnlf8SyvmFzIhltqAHluXd88pkCd+cXJVHTDwdCr0IzwptSm035IHQktUu1QUMg==}
    engines: {node: '>=0.10.0'}

  source-map@0.5.7:
    resolution: {integrity: sha512-LbrmJOMUSdEVxIKvdcJzQC+nQhe8FUZQTXQy6+I75skNgn3OoQ0DZA8YnFa7gp8tqtL3KPf1kmo0R5DoApeSGQ==}
    engines: {node: '>=0.10.0'}

  source-map@0.6.1:
    resolution: {integrity: sha512-UjgapumWlbMhkBgzT7Ykc5YXUT46F0iKu8SGXq0bcwP5dz/h0Plj6enJqjz1Zbq2l5WaqYnrVbwWOWMyF3F47g==}
    engines: {node: '>=0.10.0'}

  spdx-correct@3.2.0:
    resolution: {integrity: sha512-kN9dJbvnySHULIluDHy32WHRUu3Og7B9sbY7tsFLctQkIqnMh3hErYgdMjTYuqmcXX+lK5T1lnUt3G7zNswmZA==}

  spdx-exceptions@2.5.0:
    resolution: {integrity: sha512-PiU42r+xO4UbUS1buo3LPJkjlO7430Xn5SVAhdpzzsPHsjbYVflnnFdATgabnLude+Cqu25p6N+g2lw/PFsa4w==}

  spdx-expression-parse@3.0.1:
    resolution: {integrity: sha512-cbqHunsQWnJNE6KhVSMsMeH5H/L9EpymbzqTQ3uLwNCLZ1Q481oWaofqH7nO6V07xlXwY6PhQdQ2IedWx/ZK4Q==}

  spdx-license-ids@3.0.18:
    resolution: {integrity: sha512-xxRs31BqRYHwiMzudOrpSiHtZ8i/GeionCBDSilhYRj+9gIcI8wCZTlXZKu9vZIVqViP3dcp9qE5G6AlIaD+TQ==}

  sprintf-js@1.0.3:
    resolution: {integrity: sha512-D9cPgkvLlV3t3IzL0D0YLvGA9Ahk4PcvVwUbN0dSGr1aP0Nrt4AEnTUbuGvquEC0mA64Gqt1fzirlRs5ibXx8g==}

  stack-utils@2.0.6:
    resolution: {integrity: sha512-XlkWvfIm6RmsWtNJx+uqtKLS8eqFbxUg0ZzLXqY0caEy9l7hruX8IpiDnjsLavoBgqCCR71TqWO8MaXYheJ3RQ==}
    engines: {node: '>=10'}

  stackback@0.0.2:
    resolution: {integrity: sha512-1XMJE5fQo1jGH6Y/7ebnwPOBEkIEnT4QF32d5R1+VXdXveM0IBMJt8zfaxX1P3QhVwrYe+576+jkANtSS2mBbw==}

  std-env@3.7.0:
    resolution: {integrity: sha512-JPbdCEQLj1w5GilpiHAx3qJvFndqybBysA3qUOnznweH4QbNYUsW/ea8QzSrnh0vNsezMMw5bcVool8lM0gwzg==}

  string-width@4.2.3:
    resolution: {integrity: sha512-wKyQRQpjJ0sIp62ErSZdGsjMJWsap5oRNihHhu6G7JVO/9jIB6UyevL+tXuOqrng8j/cxKTWyWUwvSTriiZz/g==}
    engines: {node: '>=8'}

  string-width@5.1.2:
    resolution: {integrity: sha512-HnLOCR3vjcY8beoNLtcjZ5/nxn2afmME6lhrDrebokqMap+XbeW8n9TXpPDOqdGK5qcI3oT0GKTW6wC7EMiVqA==}
    engines: {node: '>=12'}

  string.prototype.trim@1.2.9:
    resolution: {integrity: sha512-klHuCNxiMZ8MlsOihJhJEBJAiMVqU3Z2nEXWfWnIqjN0gEFS9J9+IxKozWWtQGcgoa1WUZzLjKPTr4ZHNFTFxw==}
    engines: {node: '>= 0.4'}

  string.prototype.trimend@1.0.8:
    resolution: {integrity: sha512-p73uL5VCHCO2BZZ6krwwQE3kCzM7NKmis8S//xEC6fQonchbum4eP6kR4DLEjQFO3Wnj3Fuo8NM0kOSjVdHjZQ==}

  string.prototype.trimstart@1.0.8:
    resolution: {integrity: sha512-UXSH262CSZY1tfu3G3Secr6uGLCFVPMhIqHjlgCUtCCcgihYc/xKs9djMTMUOb2j1mVSeU8EU6NWc/iQKU6Gfg==}
    engines: {node: '>= 0.4'}

  string_decoder@1.1.1:
    resolution: {integrity: sha512-n/ShnvDi6FHbbVfviro+WojiFzv+s8MPMHBczVePfUpDJLwoLT0ht1l4YwBCbi8pJAveEEdnkHyPyTP/mzRfwg==}

  strip-ansi@6.0.1:
    resolution: {integrity: sha512-Y38VPSHcqkFrCpFnQ9vuSXmquuv5oXOKpGeT6aGrr3o3Gc9AlVa6JBfUSOCnbxGGZF+/0ooI7KrPuUSztUdU5A==}
    engines: {node: '>=8'}

  strip-ansi@7.1.0:
    resolution: {integrity: sha512-iq6eVVI64nQQTRYq2KtEg2d2uU7LElhTJwsH4YzIHZshxlgZms/wIc4VoDQTlG/IvVIrBKG06CrZnp0qv7hkcQ==}
    engines: {node: '>=12'}

  strip-bom-string@1.0.0:
    resolution: {integrity: sha512-uCC2VHvQRYu+lMh4My/sFNmF2klFymLX1wHJeXnbEJERpV/ZsVuonzerjfrGpIGF7LBVa1O7i9kjiWvJiFck8g==}
    engines: {node: '>=0.10.0'}

  strip-bom@3.0.0:
    resolution: {integrity: sha512-vavAMRXOgBVNF6nyEEmL3DBK19iRpDcoIwW+swQ+CbGiu7lju6t+JklA1MHweoWtadgt4ISVUsXLyDq34ddcwA==}
    engines: {node: '>=4'}

  strip-color@0.1.0:
    resolution: {integrity: sha512-p9LsUieSjWNNAxVCXLeilaDlmuUOrDS5/dF9znM1nZc7EGX5+zEFC0bEevsNIaldjlks+2jns5Siz6F9iK6jwA==}
    engines: {node: '>=0.10.0'}

  strip-final-newline@3.0.0:
    resolution: {integrity: sha512-dOESqjYr96iWYylGObzd39EuNTa5VJxyvVAEm5Jnh7KGo75V43Hk1odPQkNDyXNmUR6k+gEiDVXnjB8HJ3crXw==}
    engines: {node: '>=12'}

  strip-json-comments@3.1.1:
    resolution: {integrity: sha512-6fPc+R4ihwqP6N/aIv2f1gMH8lOVtWQHoqC4yK6oSDVVocumAsfCqjkXnqiYMhmMwS/mEHLp7Vehlt3ql6lEig==}
    engines: {node: '>=8'}

  supports-color@5.5.0:
    resolution: {integrity: sha512-QjVjwdXIt408MIiAqCX4oUKsgU2EqAGzs2Ppkm4aQYbjm+ZEWEcW4SfFNTr4uMNZma0ey4f5lgLrkB0aX0QMow==}
    engines: {node: '>=4'}

  supports-color@7.2.0:
    resolution: {integrity: sha512-qpCAvRl9stuOHveKsn7HncJRvv501qIacKzQlO/+Lwxc9+0q2wLyv4Dfvt80/DPn2pqOBsJdDiogXGR9+OvwRw==}
    engines: {node: '>=8'}

  supports-preserve-symlinks-flag@1.0.0:
    resolution: {integrity: sha512-ot0WnXS9fgdkgIcePe6RHNk1WA8+muPa6cSjeR3V8K27q9BB1rTE3R1p7Hv0z1ZyAc8s6Vvv8DIyWf681MAt0w==}
    engines: {node: '>= 0.4'}

  synckit@0.9.1:
    resolution: {integrity: sha512-7gr8p9TQP6RAHusBOSLs46F4564ZrjV8xFmw5zCmgmhGUcw2hxsShhJ6CEiHQMgPDwAQ1fWHPM0ypc4RMAig4A==}
    engines: {node: ^14.18.0 || >=16.0.0}

  tapable@2.2.1:
    resolution: {integrity: sha512-GNzQvQTOIP6RyTfE2Qxb8ZVlNmw0n88vp1szwWRimP02mnTsx3Wtn5qRdqY9w2XduFNUgvOwhNnQsjwCp+kqaQ==}
    engines: {node: '>=6'}

  test-exclude@7.0.1:
    resolution: {integrity: sha512-pFYqmTw68LXVjeWJMST4+borgQP2AyMNbg1BpZh9LbyhUeNkeaPF9gzfPGUAnSMV3qPYdWUwDIjjCLiSDOl7vg==}
    engines: {node: '>=18'}

  text-table@0.2.0:
    resolution: {integrity: sha512-N+8UisAXDGk8PFXP4HAzVR9nbfmVJ3zYLAWiTIoqC5v5isinhr+r5uaO8+7r3BMfuNIufIsA7RdpVgacC2cSpw==}

  through2@2.0.5:
    resolution: {integrity: sha512-/mrRod8xqpA+IHSLyGCQ2s8SPHiCDEeQJSep1jqLYeEUClOFG2Qsh+4FU6G9VeqpZnGW/Su8LQGc4YKni5rYSQ==}

  tinybench@2.8.0:
    resolution: {integrity: sha512-1/eK7zUnIklz4JUUlL+658n58XO2hHLQfSk1Zf2LKieUjxidN16eKFEoDEfjHc3ohofSSqK3X5yO6VGb6iW8Lw==}

  tinypool@1.0.0:
    resolution: {integrity: sha512-KIKExllK7jp3uvrNtvRBYBWBOAXSX8ZvoaD8T+7KB/QHIuoJW3Pmr60zucywjAlMb5TeXUkcs/MWeWLu0qvuAQ==}
    engines: {node: ^18.0.0 || >=20.0.0}

  tinyrainbow@1.2.0:
    resolution: {integrity: sha512-weEDEq7Z5eTHPDh4xjX789+fHfF+P8boiFB+0vbWzpbnbsEr/GRaohi/uMKxg8RZMXnl1ItAi/IUHWMsjDV7kQ==}
    engines: {node: '>=14.0.0'}

  tinyspy@3.0.0:
    resolution: {integrity: sha512-q5nmENpTHgiPVd1cJDDc9cVoYN5x4vCvwT3FMilvKPKneCBZAxn2YWQjDF0UMcE9k0Cay1gBiDfTMU0g+mPMQA==}
    engines: {node: '>=14.0.0'}

  to-fast-properties@2.0.0:
    resolution: {integrity: sha512-/OaKK0xYrs3DmxRYqL/yDc+FxFUVYhDlXMhRmv3z915w2HF1tnN1omB354j8VUGO/hbRzyD6Y3sA7v7GS/ceog==}
    engines: {node: '>=4'}

  to-object-path@0.3.0:
    resolution: {integrity: sha512-9mWHdnGRuh3onocaHzukyvCZhzvr6tiflAy/JRFXcJX0TjgfWA9pk9t8CMbzmBE4Jfw58pXbkngtBtqYxzNEyg==}
    engines: {node: '>=0.10.0'}

  to-regex-range@5.0.1:
    resolution: {integrity: sha512-65P7iz6X5yEr1cwcgvQxbbIw7Uk3gOy5dIdtZ4rDveLqhrdJP+Li/Hx6tyK0NEb+2GCyneCMJiGqrADCSNk8sQ==}
    engines: {node: '>=8.0'}

  toml@3.0.0:
    resolution: {integrity: sha512-y/mWCZinnvxjTKYhJ+pYxwD0mRLVvOtdS2Awbgxln6iEnt4rk0yBxeSBHkGJcPucRiG0e55mwWp+g/05rsrd6w==}

  ts-api-utils@1.3.0:
    resolution: {integrity: sha512-UQMIo7pb8WRomKR1/+MFVLTroIvDVtMX3K6OUir8ynLyzB8Jeriont2bTAtmNPa1ekAgN7YPDyf6V+ygrdU+eQ==}
    engines: {node: '>=16'}
    peerDependencies:
      typescript: '>=4.2.0'

  tsconfig-paths@3.15.0:
    resolution: {integrity: sha512-2Ac2RgzDe/cn48GvOe3M+o82pEFewD3UPbyoUHHdKasHwJKjds4fLXWf/Ux5kATBKN20oaFGu+jbElp1pos0mg==}

  tslib@2.6.3:
    resolution: {integrity: sha512-xNvxJEOUiWPGhUuUdQgAJPKOOJfGnIyKySOc09XkKsgdUV/3E2zvwZYdejjmRgPCgcym1juLH3226yA7sEFJKQ==}

  tsx@4.16.3:
    resolution: {integrity: sha512-MP8AEUxVnboD2rCC6kDLxnpDBNWN9k3BSVU/0/nNxgm70bPBnfn+yCKcnOsIVPQwdkbKYoFOlKjjWZWJ2XCXUg==}
    engines: {node: '>=18.0.0'}
    hasBin: true

  type-check@0.4.0:
    resolution: {integrity: sha512-XleUoc9uwGXqjWwXaUTZAmzMcFZ5858QA2vvx1Ur5xIcixXIP+8LnFDgRplU30us6teqdlskFfu+ae4K79Ooew==}
    engines: {node: '>= 0.8.0'}

  type-fest@0.20.2:
    resolution: {integrity: sha512-Ne+eE4r0/iWnpAxD852z3A+N0Bt5RN//NjJwRd2VFHEmrywxf5vsZlh4R6lixl6B+wz/8d+maTSAkN1FIkI3LQ==}
    engines: {node: '>=10'}

  type-fest@0.6.0:
    resolution: {integrity: sha512-q+MB8nYR1KDLrgr4G5yemftpMC7/QLqVndBmEEdqzmNj5dcFOO4Oo8qlwZE3ULT3+Zim1F8Kq4cBnikNhlCMlg==}
    engines: {node: '>=8'}

  type-fest@0.8.1:
    resolution: {integrity: sha512-4dbzIzqvjtgiM5rw1k5rEHtBANKmdudhGyBEajN01fEyhaAIhsoKNy6y7+IN93IfpFtwY9iqi7kD+xwKhQsNJA==}
    engines: {node: '>=8'}

  typed-array-buffer@1.0.2:
    resolution: {integrity: sha512-gEymJYKZtKXzzBzM4jqa9w6Q1Jjm7x2d+sh19AdsD4wqnMPDYyvwpsIc2Q/835kHuo3BEQ7CjelGhfTsoBb2MQ==}
    engines: {node: '>= 0.4'}

  typed-array-byte-length@1.0.1:
    resolution: {integrity: sha512-3iMJ9q0ao7WE9tWcaYKIptkNBuOIcZCCT0d4MRvuuH88fEoEH62IuQe0OtraD3ebQEoTRk8XCBoknUNc1Y67pw==}
    engines: {node: '>= 0.4'}

  typed-array-byte-offset@1.0.2:
    resolution: {integrity: sha512-Ous0vodHa56FviZucS2E63zkgtgrACj7omjwd/8lTEMEPFFyjfixMZ1ZXenpgCFBBt4EC1J2XsyVS2gkG0eTFA==}
    engines: {node: '>= 0.4'}

  typed-array-length@1.0.6:
    resolution: {integrity: sha512-/OxDN6OtAk5KBpGb28T+HZc2M+ADtvRxXrKKbUwtsLgdoxgX13hyy7ek6bFRl5+aBs2yZzB0c4CnQfAtVypW/g==}
    engines: {node: '>= 0.4'}

  typedarray@0.0.6:
    resolution: {integrity: sha512-/aCDEGatGvZ2BIk+HmLf4ifCJFwvKFNb9/JeZPMulfgFracn9QFcAf5GO8B/mweUjSoblS5In0cWhqpfs/5PQA==}

  typescript@5.5.4:
    resolution: {integrity: sha512-Mtq29sKDAEYP7aljRgtPOpTvOfbwRWlS6dPRzwjdE+C0R4brX/GUyhHSecbHMFLNBLcJIPt9nl9yG5TZ1weH+Q==}
    engines: {node: '>=14.17'}
    hasBin: true

  unbox-primitive@1.0.2:
    resolution: {integrity: sha512-61pPlCD9h51VoreyJ0BReideM3MDKMKnh6+V9L08331ipq6Q8OFXZYiqP6n/tbHx4s5I9uRhcye6BrbkizkBDw==}

  undici-types@5.26.5:
    resolution: {integrity: sha512-JlCMO+ehdEIKqlFxk6IfVoAUVmgz7cU7zD/h9XZ0qzeosSHmUJVOzSQvvYSYWXkFXC+IfLKSIffhv0sVZup6pA==}

  undici-types@6.11.1:
    resolution: {integrity: sha512-mIDEX2ek50x0OlRgxryxsenE5XaQD4on5U2inY7RApK3SOJpofyw7uW2AyfMKkhAxXIceo2DeWGVGwyvng1GNQ==}

  undici@6.19.4:
    resolution: {integrity: sha512-i3uaEUwNdkRq2qtTRRJb13moW5HWqviu7Vl7oYRYz++uPtGHJj+x7TGjcEuwS5Mt2P4nA0U9dhIX3DdB6JGY0g==}
    engines: {node: '>=18.17'}

  unist-util-stringify-position@2.0.3:
    resolution: {integrity: sha512-3faScn5I+hy9VleOq/qNbAd6pAx7iH5jYBMS9I1HgQVijz/4mv5Bvw5iw1sC/90CODiKo81G/ps8AJrISn687g==}

  unist-util-stringify-position@4.0.0:
    resolution: {integrity: sha512-0ASV06AAoKCDkS2+xw5RXJywruurpbC4JZSm7nr7MOt1ojAzvyyaO+UxZf18j8FCF6kmzCZKcAgN/yu2gm2XgQ==}

  update-browserslist-db@1.1.0:
    resolution: {integrity: sha512-EdRAaAyk2cUE1wOf2DkEhzxqOQvFOoRJFNS6NeyJ01Gp2beMRpBAINjM2iDXE3KCuKhwnvHIQCJm6ThL2Z+HzQ==}
    hasBin: true
    peerDependencies:
      browserslist: '>= 4.21.0'

  uri-js@4.4.1:
    resolution: {integrity: sha512-7rKUyy33Q1yc98pQ1DAmLtwX109F7TIfWlW1Ydo8Wl1ii1SeHieeh0HHfPeL2fMXK6z0s8ecKs9frCuLJvndBg==}

  util-deprecate@1.0.2:
    resolution: {integrity: sha512-EPD5q1uXyFxJpCrLnCc1nHnq3gOa6DZBocAIiI2TaSCA7VCJ1UJDMagCzIkXNsUYfD1daK//LTEQ8xiIbrHtcw==}

  validate-npm-package-license@3.0.4:
    resolution: {integrity: sha512-DpKm2Ui/xN7/HQKCtpZxoRWBhZ9Z0kqtygG8XCgNQ8ZlDnxuQmWhj566j8fN4Cu3/JmbhsDo7fcAJq4s9h27Ew==}

  vite-node@2.0.4:
    resolution: {integrity: sha512-ZpJVkxcakYtig5iakNeL7N3trufe3M6vGuzYAr4GsbCTwobDeyPJpE4cjDhhPluv8OvQCFzu2LWp6GkoKRITXA==}
    engines: {node: ^18.0.0 || >=20.0.0}
    hasBin: true

  vite@5.3.5:
    resolution: {integrity: sha512-MdjglKR6AQXQb9JGiS7Rc2wC6uMjcm7Go/NHNO63EwiJXfuk9PgqiP/n5IDJCziMkfw9n4Ubp7lttNwz+8ZVKA==}
    engines: {node: ^18.0.0 || >=20.0.0}
    hasBin: true
    peerDependencies:
      '@types/node': ^18.0.0 || >=20.0.0
      less: '*'
      lightningcss: ^1.21.0
      sass: '*'
      stylus: '*'
      sugarss: '*'
      terser: ^5.4.0
    peerDependenciesMeta:
      '@types/node':
        optional: true
      less:
        optional: true
      lightningcss:
        optional: true
      sass:
        optional: true
      stylus:
        optional: true
      sugarss:
        optional: true
      terser:
        optional: true

  vitest@2.0.4:
    resolution: {integrity: sha512-luNLDpfsnxw5QSW4bISPe6tkxVvv5wn2BBs/PuDRkhXZ319doZyLOBr1sjfB5yCEpTiU7xCAdViM8TNVGPwoog==}
    engines: {node: ^18.0.0 || >=20.0.0}
    hasBin: true
    peerDependencies:
      '@edge-runtime/vm': '*'
      '@types/node': ^18.0.0 || >=20.0.0
      '@vitest/browser': 2.0.4
      '@vitest/ui': 2.0.4
      happy-dom: '*'
      jsdom: '*'
    peerDependenciesMeta:
      '@edge-runtime/vm':
        optional: true
      '@types/node':
        optional: true
      '@vitest/browser':
        optional: true
      '@vitest/ui':
        optional: true
      happy-dom:
        optional: true
      jsdom:
        optional: true

  which-boxed-primitive@1.0.2:
    resolution: {integrity: sha512-bwZdv0AKLpplFY2KZRX6TvyuN7ojjr7lwkg6ml0roIy9YeuSr7JS372qlNW18UQYzgYK9ziGcerWqZOmEn9VNg==}

  which-typed-array@1.1.15:
    resolution: {integrity: sha512-oV0jmFtUky6CXfkqehVvBP/LSWJ2sy4vWMioiENyJLePrBO/yKyV9OyJySfAKosh+RYkIl5zJCNZ8/4JncrpdA==}
    engines: {node: '>= 0.4'}

  which@2.0.2:
    resolution: {integrity: sha512-BLI3Tl1TW3Pvl70l3yq3Y64i+awpwXqsGBYWkkqMtnbXgrMD+yj7rhW0kuEDxzJaYXGjEW5ogapKNMEKNMjibA==}
    engines: {node: '>= 8'}
    hasBin: true

  why-is-node-running@2.3.0:
    resolution: {integrity: sha512-hUrmaWBdVDcxvYqnyh09zunKzROWjbZTiNy8dBEjkS7ehEDQibXJ7XvlmtbwuTclUiIyN+CyXQD4Vmko8fNm8w==}
    engines: {node: '>=8'}
    hasBin: true

  word-wrap@1.2.5:
    resolution: {integrity: sha512-BN22B5eaMMI9UMtjrGd5g5eCYPpCPDUy0FJXbYsaT5zYxjFOckS53SQDE3pWkVoWpHXVb3BrYcEN4Twa55B5cA==}
    engines: {node: '>=0.10.0'}

  wrap-ansi@7.0.0:
    resolution: {integrity: sha512-YVGIj2kamLSTxw6NsZjoBxfSwsn0ycdesmc4p+Q21c5zPuZ1pl+NfxVdxPtdHvmNVOQ6XSYG4AUtyt/Fi7D16Q==}
    engines: {node: '>=10'}

  wrap-ansi@8.1.0:
    resolution: {integrity: sha512-si7QWI6zUMq56bESFvagtmzMdGOtoxfR+Sez11Mobfc7tm+VkUckk9bW2UeffTGVUbOksxmSw0AA2gs8g71NCQ==}
    engines: {node: '>=12'}

  wrappy@1.0.2:
    resolution: {integrity: sha512-l4Sp/DRseor9wL6EvV2+TuQn63dMkPjZ/sp9XkghTEbV9KlPS1xUsZ3u7/IQO4wxtcFB4bgpQPRcR3QCvezPcQ==}

  ws@8.18.0:
    resolution: {integrity: sha512-8VbfWfHLbbwu3+N6OKsOMpBdT4kXPDDB9cJk2bJ6mh9ucxdlnNvH1e+roYkKmN9Nxw2yjz7VzeO9oOz2zJ04Pw==}
    engines: {node: '>=10.0.0'}
    peerDependencies:
      bufferutil: ^4.0.1
      utf-8-validate: '>=5.0.2'
    peerDependenciesMeta:
      bufferutil:
        optional: true
      utf-8-validate:
        optional: true

  xtend@4.0.2:
    resolution: {integrity: sha512-LKYU1iAXJXUgAXn9URjiu+MWhyUXHsvfp7mcuYm9dSUKK0/CjtrUwFAxD82/mCWbtLsGjFIad0wIsod4zrTAEQ==}
    engines: {node: '>=0.4'}

  yallist@3.1.1:
    resolution: {integrity: sha512-a4UGQaWPH59mOXUYnAG2ewncQS4i4F43Tv3JoAM+s2VDAmS9NsK8GpDMLrCHPksFT7h3K6TOoUNn2pb7RoXx4g==}

  yaml@2.5.0:
    resolution: {integrity: sha512-2wWLbGbYDiSqqIKoPjar3MPgB94ErzCtrNE1FdqGuaO0pi2JGjmE8aW8TDZwzU7vuxcGRdL/4gPQwQ7hD5AMSw==}
    engines: {node: '>= 14'}
    hasBin: true

  yocto-queue@0.1.0:
    resolution: {integrity: sha512-rVksvsnNCdJ/ohGc6xgPwyN8eheCxsiLM8mxuE/t/mOVqJewPuO1miLpTHQiRgTKCLexL4MeAFVagts7HmNZ2Q==}
    engines: {node: '>=10'}

publishDirectory: dist

snapshots:

  '@ampproject/remapping@2.3.0':
    dependencies:
      '@jridgewell/gen-mapping': 0.3.5
      '@jridgewell/trace-mapping': 0.3.25

  '@babel/cli@7.24.8(@babel/core@7.25.2)':
    dependencies:
      '@babel/core': 7.25.2
      '@jridgewell/trace-mapping': 0.3.25
      commander: 6.2.1
      convert-source-map: 2.0.0
      fs-readdir-recursive: 1.1.0
      glob: 7.2.3
      make-dir: 2.1.0
      slash: 2.0.0
    optionalDependencies:
      '@nicolo-ribaudo/chokidar-2': 2.1.8-no-fsevents.3
      chokidar: 3.6.0

  '@babel/code-frame@7.24.7':
    dependencies:
      '@babel/highlight': 7.24.7
      picocolors: 1.0.1

  '@babel/compat-data@7.25.2': {}

  '@babel/core@7.25.2':
    dependencies:
      '@ampproject/remapping': 2.3.0
      '@babel/code-frame': 7.24.7
      '@babel/generator': 7.25.0
      '@babel/helper-compilation-targets': 7.25.2
      '@babel/helper-module-transforms': 7.25.2(@babel/core@7.25.2)
      '@babel/helpers': 7.25.0
      '@babel/parser': 7.25.0
      '@babel/template': 7.25.0
      '@babel/traverse': 7.25.2
      '@babel/types': 7.25.2
      convert-source-map: 2.0.0
      debug: 4.3.6
      gensync: 1.0.0-beta.2
      json5: 2.2.3
      semver: 6.3.1
    transitivePeerDependencies:
      - supports-color

  '@babel/generator@7.12.17':
    dependencies:
      '@babel/types': 7.25.2
      jsesc: 2.5.2
      source-map: 0.5.7

  '@babel/generator@7.25.0':
    dependencies:
      '@babel/types': 7.25.2
      '@jridgewell/gen-mapping': 0.3.5
      '@jridgewell/trace-mapping': 0.3.25
      jsesc: 2.5.2

  '@babel/helper-compilation-targets@7.25.2':
    dependencies:
      '@babel/compat-data': 7.25.2
      '@babel/helper-validator-option': 7.24.8
      browserslist: 4.23.2
      lru-cache: 5.1.1
      semver: 6.3.1

  '@babel/helper-environment-visitor@7.24.7':
    dependencies:
      '@babel/types': 7.25.2

  '@babel/helper-function-name@7.24.7':
    dependencies:
      '@babel/template': 7.25.0
      '@babel/types': 7.25.2

  '@babel/helper-hoist-variables@7.24.7':
    dependencies:
      '@babel/types': 7.25.2

  '@babel/helper-module-imports@7.24.7':
    dependencies:
      '@babel/traverse': 7.25.2
      '@babel/types': 7.25.2
    transitivePeerDependencies:
      - supports-color

  '@babel/helper-module-transforms@7.24.9(@babel/core@7.25.2)':
    dependencies:
      '@babel/core': 7.25.2
      '@babel/helper-environment-visitor': 7.24.7
      '@babel/helper-module-imports': 7.24.7
      '@babel/helper-simple-access': 7.24.7
      '@babel/helper-split-export-declaration': 7.24.7
      '@babel/helper-validator-identifier': 7.24.7
    transitivePeerDependencies:
      - supports-color

  '@babel/helper-module-transforms@7.25.2(@babel/core@7.25.2)':
    dependencies:
      '@babel/core': 7.25.2
      '@babel/helper-module-imports': 7.24.7
      '@babel/helper-simple-access': 7.24.7
      '@babel/helper-validator-identifier': 7.24.7
      '@babel/traverse': 7.25.2
    transitivePeerDependencies:
      - supports-color

  '@babel/helper-plugin-utils@7.24.8': {}

  '@babel/helper-simple-access@7.24.7':
    dependencies:
      '@babel/traverse': 7.25.2
      '@babel/types': 7.25.2
    transitivePeerDependencies:
      - supports-color

  '@babel/helper-split-export-declaration@7.24.7':
    dependencies:
      '@babel/types': 7.25.2

  '@babel/helper-string-parser@7.24.8': {}

  '@babel/helper-validator-identifier@7.24.7': {}

  '@babel/helper-validator-option@7.24.8': {}

  '@babel/helpers@7.25.0':
    dependencies:
      '@babel/template': 7.25.0
      '@babel/types': 7.25.2

  '@babel/highlight@7.24.7':
    dependencies:
      '@babel/helper-validator-identifier': 7.24.7
      chalk: 2.4.2
      js-tokens: 4.0.0
      picocolors: 1.0.1

  '@babel/parser@7.24.8':
    dependencies:
      '@babel/types': 7.25.2

  '@babel/parser@7.25.0':
    dependencies:
      '@babel/types': 7.25.2

  '@babel/plugin-syntax-export-namespace-from@7.8.3(@babel/core@7.25.2)':
    dependencies:
      '@babel/core': 7.25.2
      '@babel/helper-plugin-utils': 7.24.8

  '@babel/plugin-transform-export-namespace-from@7.24.7(@babel/core@7.25.2)':
    dependencies:
      '@babel/core': 7.25.2
      '@babel/helper-plugin-utils': 7.24.8
      '@babel/plugin-syntax-export-namespace-from': 7.8.3(@babel/core@7.25.2)

  '@babel/plugin-transform-modules-commonjs@7.24.8(@babel/core@7.25.2)':
    dependencies:
      '@babel/core': 7.25.2
      '@babel/helper-module-transforms': 7.24.9(@babel/core@7.25.2)
      '@babel/helper-plugin-utils': 7.24.8
      '@babel/helper-simple-access': 7.24.7
    transitivePeerDependencies:
      - supports-color

  '@babel/template@7.25.0':
    dependencies:
      '@babel/code-frame': 7.24.7
      '@babel/parser': 7.25.0
      '@babel/types': 7.25.2

  '@babel/traverse@7.24.8':
    dependencies:
      '@babel/code-frame': 7.24.7
      '@babel/generator': 7.25.0
      '@babel/helper-environment-visitor': 7.24.7
      '@babel/helper-function-name': 7.24.7
      '@babel/helper-hoist-variables': 7.24.7
      '@babel/helper-split-export-declaration': 7.24.7
      '@babel/parser': 7.24.8
<<<<<<< HEAD
      '@babel/types': 7.24.9
=======
      '@babel/types': 7.25.2
>>>>>>> f2d511ef
      debug: 4.3.6
      globals: 11.12.0
    transitivePeerDependencies:
      - supports-color

  '@babel/traverse@7.25.2':
    dependencies:
      '@babel/code-frame': 7.24.7
      '@babel/generator': 7.25.0
      '@babel/parser': 7.25.0
      '@babel/template': 7.25.0
      '@babel/types': 7.25.2
      debug: 4.3.6
      globals: 11.12.0
    transitivePeerDependencies:
      - supports-color

  '@babel/types@7.25.2':
    dependencies:
      '@babel/helper-string-parser': 7.24.8
      '@babel/helper-validator-identifier': 7.24.7
      to-fast-properties: 2.0.0

  '@bcoe/v8-coverage@0.2.3': {}

  '@dprint/formatter@0.4.1': {}

  '@dprint/typescript@0.91.4': {}

  '@effect/build-utils@0.7.7(patch_hash=42kuthnwfb3mlmwujslfsbh6re)': {}

  '@effect/cli@0.40.1(@effect/platform@0.61.1(@effect/schema@0.70.0(effect@3.6.0))(effect@3.6.0))(@effect/printer-ansi@0.34.0(@effect/typeclass@0.25.0(effect@3.6.0))(effect@3.6.0))(@effect/printer@0.34.0(@effect/typeclass@0.25.0(effect@3.6.0))(effect@3.6.0))(@effect/schema@0.70.0(effect@3.6.0))(effect@3.6.0)':
    dependencies:
      '@effect/platform': 0.61.1(@effect/schema@0.70.0(effect@3.6.0))(effect@3.6.0)
      '@effect/printer': 0.34.0(@effect/typeclass@0.25.0(effect@3.6.0))(effect@3.6.0)
      '@effect/printer-ansi': 0.34.0(@effect/typeclass@0.25.0(effect@3.6.0))(effect@3.6.0)
      '@effect/schema': 0.70.0(effect@3.6.0)
      effect: 3.6.0
      ini: 4.1.3
      toml: 3.0.0
      yaml: 2.5.0

  '@effect/docgen@0.4.3(tsx@4.16.3)(typescript@5.5.4)':
    dependencies:
      '@effect/markdown-toc': 0.1.0
      doctrine: 3.0.0
      glob: 10.4.5
      prettier: 3.3.3
      tsx: 4.16.3
      typescript: 5.5.4

  '@effect/eslint-plugin@0.2.0':
    dependencies:
      '@dprint/formatter': 0.4.1
      '@dprint/typescript': 0.91.4
      prettier-linter-helpers: 1.0.0

  '@effect/experimental@0.21.1(@effect/platform-node@0.56.1(@effect/platform@0.61.1(@effect/schema@0.70.0(effect@3.6.0))(effect@3.6.0))(effect@3.6.0))(@effect/platform@0.61.1(@effect/schema@0.70.0(effect@3.6.0))(effect@3.6.0))(@effect/schema@0.70.0(effect@3.6.0))(effect@3.6.0)(ws@8.18.0)':
    dependencies:
      '@effect/platform': 0.61.1(@effect/schema@0.70.0(effect@3.6.0))(effect@3.6.0)
      '@effect/schema': 0.70.0(effect@3.6.0)
      effect: 3.6.0
      msgpackr: 1.11.0
    optionalDependencies:
      '@effect/platform-node': 0.56.1(@effect/platform@0.61.1(@effect/schema@0.70.0(effect@3.6.0))(effect@3.6.0))(effect@3.6.0)
      ws: 8.18.0

  '@effect/language-service@0.1.0': {}

  '@effect/markdown-toc@0.1.0':
    dependencies:
      concat-stream: 1.6.2
      diacritics-map: 0.1.0
      gray-matter: 3.1.1
      lazy-cache: 2.0.2
      list-item: 1.1.1
      markdown-link: 0.1.1
      minimist: 1.2.8
      mixin-deep: 1.3.2
      object.pick: 1.3.0
      remarkable: 1.7.4
      repeat-string: 1.6.1
      strip-color: 0.1.0

  '@effect/platform-node-shared@0.11.1(@effect/platform@0.61.1(@effect/schema@0.70.0(effect@3.6.0))(effect@3.6.0))(effect@3.6.0)':
    dependencies:
      '@effect/platform': 0.61.1(@effect/schema@0.70.0(effect@3.6.0))(effect@3.6.0)
      '@parcel/watcher': 2.4.1
      effect: 3.6.0
      multipasta: 0.2.2

  '@effect/platform-node@0.56.1(@effect/platform@0.61.1(@effect/schema@0.70.0(effect@3.6.0))(effect@3.6.0))(effect@3.6.0)':
    dependencies:
      '@effect/platform': 0.61.1(@effect/schema@0.70.0(effect@3.6.0))(effect@3.6.0)
      '@effect/platform-node-shared': 0.11.1(@effect/platform@0.61.1(@effect/schema@0.70.0(effect@3.6.0))(effect@3.6.0))(effect@3.6.0)
      effect: 3.6.0
      mime: 3.0.0
      undici: 6.19.4
      ws: 8.18.0
    transitivePeerDependencies:
      - bufferutil
      - utf-8-validate

  '@effect/platform@0.61.1(@effect/schema@0.70.0(effect@3.6.0))(effect@3.6.0)':
    dependencies:
      '@effect/schema': 0.70.0(effect@3.6.0)
      effect: 3.6.0
      find-my-way-ts: 0.1.5
      multipasta: 0.2.2

  '@effect/printer-ansi@0.34.0(@effect/typeclass@0.25.0(effect@3.6.0))(effect@3.6.0)':
    dependencies:
      '@effect/printer': 0.34.0(@effect/typeclass@0.25.0(effect@3.6.0))(effect@3.6.0)
      '@effect/typeclass': 0.25.0(effect@3.6.0)
      effect: 3.6.0

  '@effect/printer@0.34.0(@effect/typeclass@0.25.0(effect@3.6.0))(effect@3.6.0)':
    dependencies:
      '@effect/typeclass': 0.25.0(effect@3.6.0)
      effect: 3.6.0

  '@effect/schema@0.70.0(effect@3.6.0)':
    dependencies:
      effect: 3.6.0
      fast-check: 3.20.0

  '@effect/typeclass@0.25.0(effect@3.6.0)':
    dependencies:
      effect: 3.6.0

<<<<<<< HEAD
  '@effect/vitest@0.7.0(effect@3.5.9)(vitest@2.0.4(@types/node@22.0.0))':
    dependencies:
      effect: 3.5.9
      vitest: 2.0.4(@types/node@22.0.0)
=======
  '@effect/vitest@0.8.0(effect@3.6.0)(vitest@1.6.0(@types/node@22.0.0))':
    dependencies:
      effect: 3.6.0
      vitest: 1.6.0(@types/node@22.0.0)
>>>>>>> f2d511ef

  '@esbuild/aix-ppc64@0.21.5':
    optional: true

  '@esbuild/android-arm64@0.21.5':
    optional: true

  '@esbuild/android-arm@0.21.5':
    optional: true

  '@esbuild/android-x64@0.21.5':
    optional: true

  '@esbuild/darwin-arm64@0.21.5':
    optional: true

  '@esbuild/darwin-x64@0.21.5':
    optional: true

  '@esbuild/freebsd-arm64@0.21.5':
    optional: true

  '@esbuild/freebsd-x64@0.21.5':
    optional: true

  '@esbuild/linux-arm64@0.21.5':
    optional: true

  '@esbuild/linux-arm@0.21.5':
    optional: true

  '@esbuild/linux-ia32@0.21.5':
    optional: true

  '@esbuild/linux-loong64@0.21.5':
    optional: true

  '@esbuild/linux-mips64el@0.21.5':
    optional: true

  '@esbuild/linux-ppc64@0.21.5':
    optional: true

  '@esbuild/linux-riscv64@0.21.5':
    optional: true

  '@esbuild/linux-s390x@0.21.5':
    optional: true

  '@esbuild/linux-x64@0.21.5':
    optional: true

  '@esbuild/netbsd-x64@0.21.5':
    optional: true

  '@esbuild/openbsd-x64@0.21.5':
    optional: true

  '@esbuild/sunos-x64@0.21.5':
    optional: true

  '@esbuild/win32-arm64@0.21.5':
    optional: true

  '@esbuild/win32-ia32@0.21.5':
    optional: true

  '@esbuild/win32-x64@0.21.5':
    optional: true

  '@eslint-community/eslint-utils@4.4.0(eslint@8.57.0)':
    dependencies:
      eslint: 8.57.0
      eslint-visitor-keys: 3.4.3

  '@eslint-community/regexpp@4.11.0': {}

  '@eslint/eslintrc@2.1.4':
    dependencies:
      ajv: 6.12.6
      debug: 4.3.6
      espree: 9.6.1
      globals: 13.24.0
      ignore: 5.3.1
      import-fresh: 3.3.0
      js-yaml: 4.1.0
      minimatch: 3.1.2
      strip-json-comments: 3.1.1
    transitivePeerDependencies:
      - supports-color

  '@eslint/js@8.57.0': {}

  '@humanwhocodes/config-array@0.11.14':
    dependencies:
      '@humanwhocodes/object-schema': 2.0.3
      debug: 4.3.6
      minimatch: 3.1.2
    transitivePeerDependencies:
      - supports-color

  '@humanwhocodes/module-importer@1.0.1': {}

  '@humanwhocodes/object-schema@2.0.3': {}

  '@isaacs/cliui@8.0.2':
    dependencies:
      string-width: 5.1.2
      string-width-cjs: string-width@4.2.3
      strip-ansi: 7.1.0
      strip-ansi-cjs: strip-ansi@6.0.1
      wrap-ansi: 8.1.0
      wrap-ansi-cjs: wrap-ansi@7.0.0

  '@istanbuljs/schema@0.1.3': {}

  '@jest/expect-utils@29.7.0':
    dependencies:
      jest-get-type: 29.6.3

  '@jest/schemas@29.6.3':
    dependencies:
      '@sinclair/typebox': 0.27.8

  '@jest/types@29.6.3':
    dependencies:
      '@jest/schemas': 29.6.3
      '@types/istanbul-lib-coverage': 2.0.6
      '@types/istanbul-reports': 3.0.4
      '@types/node': 22.0.0
      '@types/yargs': 17.0.32
      chalk: 4.1.2

  '@jridgewell/gen-mapping@0.3.5':
    dependencies:
      '@jridgewell/set-array': 1.2.1
      '@jridgewell/sourcemap-codec': 1.5.0
      '@jridgewell/trace-mapping': 0.3.25

  '@jridgewell/resolve-uri@3.1.2': {}

  '@jridgewell/set-array@1.2.1': {}

  '@jridgewell/sourcemap-codec@1.5.0': {}

  '@jridgewell/trace-mapping@0.3.25':
    dependencies:
      '@jridgewell/resolve-uri': 3.1.2
      '@jridgewell/sourcemap-codec': 1.5.0

  '@msgpackr-extract/msgpackr-extract-darwin-arm64@3.0.3':
    optional: true

  '@msgpackr-extract/msgpackr-extract-darwin-x64@3.0.3':
    optional: true

  '@msgpackr-extract/msgpackr-extract-linux-arm64@3.0.3':
    optional: true

  '@msgpackr-extract/msgpackr-extract-linux-arm@3.0.3':
    optional: true

  '@msgpackr-extract/msgpackr-extract-linux-x64@3.0.3':
    optional: true

  '@msgpackr-extract/msgpackr-extract-win32-x64@3.0.3':
    optional: true

  '@nicolo-ribaudo/chokidar-2@2.1.8-no-fsevents.3':
    optional: true

  '@nodelib/fs.scandir@2.1.5':
    dependencies:
      '@nodelib/fs.stat': 2.0.5
      run-parallel: 1.2.0

  '@nodelib/fs.stat@2.0.5': {}

  '@nodelib/fs.walk@1.2.8':
    dependencies:
      '@nodelib/fs.scandir': 2.1.5
      fastq: 1.17.1

  '@parcel/watcher-android-arm64@2.4.1':
    optional: true

  '@parcel/watcher-darwin-arm64@2.4.1':
    optional: true

  '@parcel/watcher-darwin-x64@2.4.1':
    optional: true

  '@parcel/watcher-freebsd-x64@2.4.1':
    optional: true

  '@parcel/watcher-linux-arm-glibc@2.4.1':
    optional: true

  '@parcel/watcher-linux-arm64-glibc@2.4.1':
    optional: true

  '@parcel/watcher-linux-arm64-musl@2.4.1':
    optional: true

  '@parcel/watcher-linux-x64-glibc@2.4.1':
    optional: true

  '@parcel/watcher-linux-x64-musl@2.4.1':
    optional: true

  '@parcel/watcher-win32-arm64@2.4.1':
    optional: true

  '@parcel/watcher-win32-ia32@2.4.1':
    optional: true

  '@parcel/watcher-win32-x64@2.4.1':
    optional: true

  '@parcel/watcher@2.4.1':
    dependencies:
      detect-libc: 1.0.3
      is-glob: 4.0.3
      micromatch: 4.0.7
      node-addon-api: 7.1.1
    optionalDependencies:
      '@parcel/watcher-android-arm64': 2.4.1
      '@parcel/watcher-darwin-arm64': 2.4.1
      '@parcel/watcher-darwin-x64': 2.4.1
      '@parcel/watcher-freebsd-x64': 2.4.1
      '@parcel/watcher-linux-arm-glibc': 2.4.1
      '@parcel/watcher-linux-arm64-glibc': 2.4.1
      '@parcel/watcher-linux-arm64-musl': 2.4.1
      '@parcel/watcher-linux-x64-glibc': 2.4.1
      '@parcel/watcher-linux-x64-musl': 2.4.1
      '@parcel/watcher-win32-arm64': 2.4.1
      '@parcel/watcher-win32-ia32': 2.4.1
      '@parcel/watcher-win32-x64': 2.4.1

  '@pkgjs/parseargs@0.11.0':
    optional: true

  '@pkgr/core@0.1.1': {}

  '@pnpm/deps.graph-sequencer@1.0.0': {}

  '@rollup/wasm-node@4.19.1':
    dependencies:
      '@types/estree': 1.0.5
    optionalDependencies:
      fsevents: 2.3.3

  '@sinclair/typebox@0.27.8': {}

  '@types/debug@4.1.12':
    dependencies:
      '@types/ms': 0.7.34

  '@types/dedent@0.7.0': {}

  '@types/eslint@8.56.11':
    dependencies:
      '@types/estree': 1.0.5
      '@types/json-schema': 7.0.15

  '@types/estree@1.0.5': {}

  '@types/glob@7.1.3':
    dependencies:
      '@types/minimatch': 5.1.2
      '@types/node': 22.0.0

  '@types/ini@4.1.1': {}

  '@types/istanbul-lib-coverage@2.0.6': {}

  '@types/istanbul-lib-report@3.0.3':
    dependencies:
      '@types/istanbul-lib-coverage': 2.0.6

  '@types/istanbul-reports@3.0.4':
    dependencies:
      '@types/istanbul-lib-report': 3.0.3

  '@types/js-yaml@3.12.5': {}

  '@types/json-schema@7.0.15': {}

  '@types/json5@0.0.29': {}

  '@types/lodash@4.17.7': {}

  '@types/mdast@3.0.15':
    dependencies:
      '@types/unist': 2.0.10

  '@types/mdast@4.0.4':
    dependencies:
      '@types/unist': 3.0.2

  '@types/minimatch@5.1.2': {}

  '@types/ms@0.7.34': {}

  '@types/node@20.14.12':
    dependencies:
      undici-types: 5.26.5

  '@types/node@22.0.0':
    dependencies:
      undici-types: 6.11.1

  '@types/normalize-package-data@2.4.4': {}

  '@types/stack-utils@2.0.3': {}

  '@types/unist@2.0.10': {}

  '@types/unist@3.0.2': {}

  '@types/yargs-parser@21.0.3': {}

  '@types/yargs@17.0.32':
    dependencies:
      '@types/yargs-parser': 21.0.3

  '@typescript-eslint/eslint-plugin@7.18.0(@typescript-eslint/parser@7.18.0(eslint@8.57.0)(typescript@5.5.4))(eslint@8.57.0)(typescript@5.5.4)':
    dependencies:
      '@eslint-community/regexpp': 4.11.0
      '@typescript-eslint/parser': 7.18.0(eslint@8.57.0)(typescript@5.5.4)
      '@typescript-eslint/scope-manager': 7.18.0
      '@typescript-eslint/type-utils': 7.18.0(eslint@8.57.0)(typescript@5.5.4)
      '@typescript-eslint/utils': 7.18.0(eslint@8.57.0)(typescript@5.5.4)
      '@typescript-eslint/visitor-keys': 7.18.0
      eslint: 8.57.0
      graphemer: 1.4.0
      ignore: 5.3.1
      natural-compare: 1.4.0
      ts-api-utils: 1.3.0(typescript@5.5.4)
    optionalDependencies:
      typescript: 5.5.4
    transitivePeerDependencies:
      - supports-color

  '@typescript-eslint/parser@7.18.0(eslint@8.57.0)(typescript@5.5.4)':
    dependencies:
      '@typescript-eslint/scope-manager': 7.18.0
      '@typescript-eslint/types': 7.18.0
      '@typescript-eslint/typescript-estree': 7.18.0(typescript@5.5.4)
      '@typescript-eslint/visitor-keys': 7.18.0
      debug: 4.3.6
      eslint: 8.57.0
    optionalDependencies:
      typescript: 5.5.4
    transitivePeerDependencies:
      - supports-color

  '@typescript-eslint/scope-manager@7.18.0':
    dependencies:
      '@typescript-eslint/types': 7.18.0
      '@typescript-eslint/visitor-keys': 7.18.0

  '@typescript-eslint/type-utils@7.18.0(eslint@8.57.0)(typescript@5.5.4)':
    dependencies:
      '@typescript-eslint/typescript-estree': 7.18.0(typescript@5.5.4)
      '@typescript-eslint/utils': 7.18.0(eslint@8.57.0)(typescript@5.5.4)
      debug: 4.3.6
      eslint: 8.57.0
      ts-api-utils: 1.3.0(typescript@5.5.4)
    optionalDependencies:
      typescript: 5.5.4
    transitivePeerDependencies:
      - supports-color

  '@typescript-eslint/types@7.18.0': {}

  '@typescript-eslint/typescript-estree@7.18.0(typescript@5.5.4)':
    dependencies:
      '@typescript-eslint/types': 7.18.0
      '@typescript-eslint/visitor-keys': 7.18.0
      debug: 4.3.6
      globby: 11.1.0
      is-glob: 4.0.3
      minimatch: 9.0.5
      semver: 7.6.3
      ts-api-utils: 1.3.0(typescript@5.5.4)
    optionalDependencies:
      typescript: 5.5.4
    transitivePeerDependencies:
      - supports-color

  '@typescript-eslint/utils@7.18.0(eslint@8.57.0)(typescript@5.5.4)':
    dependencies:
      '@eslint-community/eslint-utils': 4.4.0(eslint@8.57.0)
      '@typescript-eslint/scope-manager': 7.18.0
      '@typescript-eslint/types': 7.18.0
      '@typescript-eslint/typescript-estree': 7.18.0(typescript@5.5.4)
      eslint: 8.57.0
    transitivePeerDependencies:
      - supports-color
      - typescript

  '@typescript-eslint/visitor-keys@7.18.0':
    dependencies:
      '@typescript-eslint/types': 7.18.0
      eslint-visitor-keys: 3.4.3

  '@ungap/structured-clone@1.2.0': {}

  '@vitest/coverage-v8@2.0.4(vitest@2.0.4(@types/node@22.0.0))':
    dependencies:
      '@ampproject/remapping': 2.3.0
      '@bcoe/v8-coverage': 0.2.3
      debug: 4.3.6
      istanbul-lib-coverage: 3.2.2
      istanbul-lib-report: 3.0.1
      istanbul-lib-source-maps: 5.0.6
      istanbul-reports: 3.1.7
      magic-string: 0.30.10
      magicast: 0.3.4
      std-env: 3.7.0
      test-exclude: 7.0.1
      tinyrainbow: 1.2.0
      vitest: 2.0.4(@types/node@22.0.0)
    transitivePeerDependencies:
      - supports-color

  '@vitest/expect@2.0.4':
    dependencies:
      '@vitest/spy': 2.0.4
      '@vitest/utils': 2.0.4
      chai: 5.1.1
      tinyrainbow: 1.2.0

  '@vitest/pretty-format@2.0.4':
    dependencies:
      tinyrainbow: 1.2.0

  '@vitest/runner@2.0.4':
    dependencies:
      '@vitest/utils': 2.0.4
      pathe: 1.1.2

  '@vitest/snapshot@2.0.4':
    dependencies:
      '@vitest/pretty-format': 2.0.4
      magic-string: 0.30.10
      pathe: 1.1.2

  '@vitest/spy@2.0.4':
    dependencies:
      tinyspy: 3.0.0

  '@vitest/utils@2.0.4':
    dependencies:
      '@vitest/pretty-format': 2.0.4
      estree-walker: 3.0.3
      loupe: 3.1.1
      tinyrainbow: 1.2.0

  acorn-jsx@5.3.2(acorn@8.12.1):
    dependencies:
      acorn: 8.12.1

  acorn@8.12.1: {}

  ajv@6.12.6:
    dependencies:
      fast-deep-equal: 3.1.3
      fast-json-stable-stringify: 2.1.0
      json-schema-traverse: 0.4.1
      uri-js: 4.4.1

  ansi-regex@5.0.1: {}

  ansi-regex@6.0.1: {}

  ansi-styles@3.2.1:
    dependencies:
      color-convert: 1.9.3

  ansi-styles@4.3.0:
    dependencies:
      color-convert: 2.0.1

  ansi-styles@5.2.0: {}

  ansi-styles@6.2.1: {}

  anymatch@3.1.3:
    dependencies:
      normalize-path: 3.0.0
      picomatch: 2.3.1
    optional: true

  argparse@1.0.10:
    dependencies:
      sprintf-js: 1.0.3

  argparse@2.0.1: {}

  array-buffer-byte-length@1.0.1:
    dependencies:
      call-bind: 1.0.7
      is-array-buffer: 3.0.4

  array-includes@3.1.8:
    dependencies:
      call-bind: 1.0.7
      define-properties: 1.2.1
      es-abstract: 1.23.3
      es-object-atoms: 1.0.0
      get-intrinsic: 1.2.4
      is-string: 1.0.7

  array-union@2.1.0: {}

  array.prototype.findlastindex@1.2.5:
    dependencies:
      call-bind: 1.0.7
      define-properties: 1.2.1
      es-abstract: 1.23.3
      es-errors: 1.3.0
      es-object-atoms: 1.0.0
      es-shim-unscopables: 1.0.2

  array.prototype.flat@1.3.2:
    dependencies:
      call-bind: 1.0.7
      define-properties: 1.2.1
      es-abstract: 1.23.3
      es-shim-unscopables: 1.0.2

  array.prototype.flatmap@1.3.2:
    dependencies:
      call-bind: 1.0.7
      define-properties: 1.2.1
      es-abstract: 1.23.3
      es-shim-unscopables: 1.0.2

  arraybuffer.prototype.slice@1.0.3:
    dependencies:
      array-buffer-byte-length: 1.0.1
      call-bind: 1.0.7
      define-properties: 1.2.1
      es-abstract: 1.23.3
      es-errors: 1.3.0
      get-intrinsic: 1.2.4
      is-array-buffer: 3.0.4
      is-shared-array-buffer: 1.0.3

  assertion-error@2.0.1: {}

  autolinker@0.28.1:
    dependencies:
      gulp-header: 1.8.12

  available-typed-arrays@1.0.7:
    dependencies:
      possible-typed-array-names: 1.0.0

  babel-plugin-annotate-pure-calls@0.4.0(@babel/core@7.25.2):
    dependencies:
      '@babel/core': 7.25.2

  balanced-match@1.0.2: {}

  binary-extensions@2.3.0:
    optional: true

  binary-searching@2.0.5: {}

  brace-expansion@1.1.11:
    dependencies:
      balanced-match: 1.0.2
      concat-map: 0.0.1

  brace-expansion@2.0.1:
    dependencies:
      balanced-match: 1.0.2

  braces@3.0.3:
    dependencies:
      fill-range: 7.1.1

  browserslist@4.23.2:
    dependencies:
      caniuse-lite: 1.0.30001644
      electron-to-chromium: 1.5.4
      node-releases: 2.0.18
      update-browserslist-db: 1.1.0(browserslist@4.23.2)

  buffer-from@1.1.2: {}

  cac@6.7.14: {}

  call-bind@1.0.7:
    dependencies:
      es-define-property: 1.0.0
      es-errors: 1.3.0
      function-bind: 1.1.2
      get-intrinsic: 1.2.4
      set-function-length: 1.2.2

  callsites@3.1.0: {}

  caniuse-lite@1.0.30001644: {}

  chai@5.1.1:
    dependencies:
      assertion-error: 2.0.1
      check-error: 2.1.1
      deep-eql: 5.0.2
      loupe: 3.1.1
      pathval: 2.0.0

  chalk@2.4.2:
    dependencies:
      ansi-styles: 3.2.1
      escape-string-regexp: 1.0.5
      supports-color: 5.5.0

  chalk@4.1.2:
    dependencies:
      ansi-styles: 4.3.0
      supports-color: 7.2.0

  character-entities-legacy@1.1.4: {}

  character-entities@1.2.4: {}

  character-entities@2.0.2: {}

  character-reference-invalid@1.1.4: {}

  check-error@2.1.1: {}

  chokidar@3.6.0:
    dependencies:
      anymatch: 3.1.3
      braces: 3.0.3
      glob-parent: 5.1.2
      is-binary-path: 2.1.0
      is-glob: 4.0.3
      normalize-path: 3.0.0
      readdirp: 3.6.0
    optionalDependencies:
      fsevents: 2.3.3
    optional: true

  ci-info@3.9.0: {}

  color-convert@1.9.3:
    dependencies:
      color-name: 1.1.3

  color-convert@2.0.1:
    dependencies:
      color-name: 1.1.4

  color-name@1.1.3: {}

  color-name@1.1.4: {}

  commander@6.2.1: {}

  comment-parser@1.4.1: {}

  concat-map@0.0.1: {}

  concat-stream@1.6.2:
    dependencies:
      buffer-from: 1.1.2
      inherits: 2.0.4
      readable-stream: 2.3.8
      typedarray: 0.0.6

  concat-with-sourcemaps@1.1.0:
    dependencies:
      source-map: 0.6.1

  convert-source-map@2.0.0: {}

  core-util-is@1.0.3: {}

  cross-spawn@7.0.3:
    dependencies:
      path-key: 3.1.1
      shebang-command: 2.0.0
      which: 2.0.2

  data-view-buffer@1.0.1:
    dependencies:
      call-bind: 1.0.7
      es-errors: 1.3.0
      is-data-view: 1.0.1

  data-view-byte-length@1.0.1:
    dependencies:
      call-bind: 1.0.7
      es-errors: 1.3.0
      is-data-view: 1.0.1

  data-view-byte-offset@1.0.0:
    dependencies:
      call-bind: 1.0.7
      es-errors: 1.3.0
      is-data-view: 1.0.1

  debug@3.2.7:
    dependencies:
      ms: 2.1.3

  debug@4.3.5:
    dependencies:
      ms: 2.1.2

  debug@4.3.6:
    dependencies:
      ms: 2.1.2

  decode-named-character-reference@1.0.2:
    dependencies:
      character-entities: 2.0.2

  dedent@1.5.3: {}

  deep-eql@5.0.2: {}

  deep-is@0.1.4: {}

  define-data-property@1.1.4:
    dependencies:
      es-define-property: 1.0.0
      es-errors: 1.3.0
      gopd: 1.0.1

  define-properties@1.2.1:
    dependencies:
      define-data-property: 1.1.4
      has-property-descriptors: 1.0.2
      object-keys: 1.1.1

  dequal@2.0.3: {}

  detect-indent@7.0.1: {}

  detect-libc@1.0.3: {}

  detect-libc@2.0.3:
    optional: true

  detect-newline@4.0.1: {}

  devlop@1.1.0:
    dependencies:
      dequal: 2.0.3

  diacritics-map@0.1.0: {}

  diff-sequences@29.6.3: {}

  dir-glob@3.0.1:
    dependencies:
      path-type: 4.0.0

  doctrine@2.1.0:
    dependencies:
      esutils: 2.0.3

  doctrine@3.0.0:
    dependencies:
      esutils: 2.0.3

  eastasianwidth@0.2.0: {}

  effect@3.6.0: {}

  electron-to-chromium@1.5.4: {}

  emoji-regex@8.0.0: {}

  emoji-regex@9.2.2: {}

  enhanced-resolve@5.17.1:
    dependencies:
      graceful-fs: 4.2.11
      tapable: 2.2.1

  error-ex@1.3.2:
    dependencies:
      is-arrayish: 0.2.1

  es-abstract@1.23.3:
    dependencies:
      array-buffer-byte-length: 1.0.1
      arraybuffer.prototype.slice: 1.0.3
      available-typed-arrays: 1.0.7
      call-bind: 1.0.7
      data-view-buffer: 1.0.1
      data-view-byte-length: 1.0.1
      data-view-byte-offset: 1.0.0
      es-define-property: 1.0.0
      es-errors: 1.3.0
      es-object-atoms: 1.0.0
      es-set-tostringtag: 2.0.3
      es-to-primitive: 1.2.1
      function.prototype.name: 1.1.6
      get-intrinsic: 1.2.4
      get-symbol-description: 1.0.2
      globalthis: 1.0.4
      gopd: 1.0.1
      has-property-descriptors: 1.0.2
      has-proto: 1.0.3
      has-symbols: 1.0.3
      hasown: 2.0.2
      internal-slot: 1.0.7
      is-array-buffer: 3.0.4
      is-callable: 1.2.7
      is-data-view: 1.0.1
      is-negative-zero: 2.0.3
      is-regex: 1.1.4
      is-shared-array-buffer: 1.0.3
      is-string: 1.0.7
      is-typed-array: 1.1.13
      is-weakref: 1.0.2
      object-inspect: 1.13.2
      object-keys: 1.1.1
      object.assign: 4.1.5
      regexp.prototype.flags: 1.5.2
      safe-array-concat: 1.1.2
      safe-regex-test: 1.0.3
      string.prototype.trim: 1.2.9
      string.prototype.trimend: 1.0.8
      string.prototype.trimstart: 1.0.8
      typed-array-buffer: 1.0.2
      typed-array-byte-length: 1.0.1
      typed-array-byte-offset: 1.0.2
      typed-array-length: 1.0.6
      unbox-primitive: 1.0.2
      which-typed-array: 1.1.15

  es-define-property@1.0.0:
    dependencies:
      get-intrinsic: 1.2.4

  es-errors@1.3.0: {}

  es-main@1.3.0: {}

  es-object-atoms@1.0.0:
    dependencies:
      es-errors: 1.3.0

  es-set-tostringtag@2.0.3:
    dependencies:
      get-intrinsic: 1.2.4
      has-tostringtag: 1.0.2
      hasown: 2.0.2

  es-shim-unscopables@1.0.2:
    dependencies:
      hasown: 2.0.2

  es-to-primitive@1.2.1:
    dependencies:
      is-callable: 1.2.7
      is-date-object: 1.0.5
      is-symbol: 1.0.4

  esbuild@0.21.5:
    optionalDependencies:
      '@esbuild/aix-ppc64': 0.21.5
      '@esbuild/android-arm': 0.21.5
      '@esbuild/android-arm64': 0.21.5
      '@esbuild/android-x64': 0.21.5
      '@esbuild/darwin-arm64': 0.21.5
      '@esbuild/darwin-x64': 0.21.5
      '@esbuild/freebsd-arm64': 0.21.5
      '@esbuild/freebsd-x64': 0.21.5
      '@esbuild/linux-arm': 0.21.5
      '@esbuild/linux-arm64': 0.21.5
      '@esbuild/linux-ia32': 0.21.5
      '@esbuild/linux-loong64': 0.21.5
      '@esbuild/linux-mips64el': 0.21.5
      '@esbuild/linux-ppc64': 0.21.5
      '@esbuild/linux-riscv64': 0.21.5
      '@esbuild/linux-s390x': 0.21.5
      '@esbuild/linux-x64': 0.21.5
      '@esbuild/netbsd-x64': 0.21.5
      '@esbuild/openbsd-x64': 0.21.5
      '@esbuild/sunos-x64': 0.21.5
      '@esbuild/win32-arm64': 0.21.5
      '@esbuild/win32-ia32': 0.21.5
      '@esbuild/win32-x64': 0.21.5

  escalade@3.1.2: {}

  escape-string-regexp@1.0.5: {}

  escape-string-regexp@2.0.0: {}

  escape-string-regexp@4.0.0: {}

  eslint-config-prettier@9.1.0(eslint@8.57.0):
    dependencies:
      eslint: 8.57.0

  eslint-import-resolver-node@0.3.9:
    dependencies:
      debug: 3.2.7
      is-core-module: 2.15.0
      resolve: 1.22.8
    transitivePeerDependencies:
      - supports-color

  eslint-import-resolver-typescript@3.6.1(@typescript-eslint/parser@7.18.0(eslint@8.57.0)(typescript@5.5.4))(eslint-plugin-import@2.29.1)(eslint@8.57.0):
    dependencies:
      debug: 4.3.5
      enhanced-resolve: 5.17.1
      eslint: 8.57.0
      eslint-module-utils: 2.8.1(@typescript-eslint/parser@7.18.0(eslint@8.57.0)(typescript@5.5.4))(eslint-import-resolver-node@0.3.9)(eslint-import-resolver-typescript@3.6.1(@typescript-eslint/parser@7.18.0(eslint@8.57.0)(typescript@5.5.4))(eslint-plugin-import@2.29.1)(eslint@8.57.0))(eslint@8.57.0)
      eslint-plugin-import: 2.29.1(@typescript-eslint/parser@7.18.0(eslint@8.57.0)(typescript@5.5.4))(eslint-import-resolver-typescript@3.6.1)(eslint@8.57.0)
      fast-glob: 3.3.2
      get-tsconfig: 4.7.6
      is-core-module: 2.15.0
      is-glob: 4.0.3
    transitivePeerDependencies:
      - '@typescript-eslint/parser'
      - eslint-import-resolver-node
      - eslint-import-resolver-webpack
      - supports-color

  eslint-module-utils@2.8.1(@typescript-eslint/parser@7.18.0(eslint@8.57.0)(typescript@5.5.4))(eslint-import-resolver-node@0.3.9)(eslint-import-resolver-typescript@3.6.1(@typescript-eslint/parser@7.18.0(eslint@8.57.0)(typescript@5.5.4))(eslint-plugin-import@2.29.1)(eslint@8.57.0))(eslint@8.57.0):
    dependencies:
      debug: 3.2.7
    optionalDependencies:
      '@typescript-eslint/parser': 7.18.0(eslint@8.57.0)(typescript@5.5.4)
      eslint: 8.57.0
      eslint-import-resolver-node: 0.3.9
      eslint-import-resolver-typescript: 3.6.1(@typescript-eslint/parser@7.18.0(eslint@8.57.0)(typescript@5.5.4))(eslint-plugin-import@2.29.1)(eslint@8.57.0)
    transitivePeerDependencies:
      - supports-color

  eslint-plugin-codegen@0.28.0(eslint@8.57.0):
    dependencies:
      '@babel/core': 7.25.2
      '@babel/generator': 7.12.17
      '@babel/parser': 7.24.8
      '@babel/traverse': 7.24.8
      '@pnpm/deps.graph-sequencer': 1.0.0
      '@types/dedent': 0.7.0
      '@types/eslint': 8.56.11
      '@types/glob': 7.1.3
      '@types/js-yaml': 3.12.5
      '@types/lodash': 4.17.7
      '@types/node': 20.14.12
      dedent: 1.5.3
      eslint-plugin-markdown: 4.0.1(eslint@8.57.0)
      expect: 29.7.0
      fp-ts: 2.16.8
      glob: 10.4.5
      io-ts: 2.2.21(fp-ts@2.16.8)
      io-ts-extra: 0.11.6
      js-yaml: 3.14.1
      lodash: 4.17.21
      read-pkg-up: 7.0.1
    transitivePeerDependencies:
      - babel-plugin-macros
      - eslint
      - supports-color

  eslint-plugin-deprecation@3.0.0(eslint@8.57.0)(typescript@5.5.4):
    dependencies:
      '@typescript-eslint/utils': 7.18.0(eslint@8.57.0)(typescript@5.5.4)
      eslint: 8.57.0
      ts-api-utils: 1.3.0(typescript@5.5.4)
      tslib: 2.6.3
      typescript: 5.5.4
    transitivePeerDependencies:
      - supports-color

  eslint-plugin-import@2.29.1(@typescript-eslint/parser@7.18.0(eslint@8.57.0)(typescript@5.5.4))(eslint-import-resolver-typescript@3.6.1)(eslint@8.57.0):
    dependencies:
      array-includes: 3.1.8
      array.prototype.findlastindex: 1.2.5
      array.prototype.flat: 1.3.2
      array.prototype.flatmap: 1.3.2
      debug: 3.2.7
      doctrine: 2.1.0
      eslint: 8.57.0
      eslint-import-resolver-node: 0.3.9
      eslint-module-utils: 2.8.1(@typescript-eslint/parser@7.18.0(eslint@8.57.0)(typescript@5.5.4))(eslint-import-resolver-node@0.3.9)(eslint-import-resolver-typescript@3.6.1(@typescript-eslint/parser@7.18.0(eslint@8.57.0)(typescript@5.5.4))(eslint-plugin-import@2.29.1)(eslint@8.57.0))(eslint@8.57.0)
      hasown: 2.0.2
      is-core-module: 2.15.0
      is-glob: 4.0.3
      minimatch: 3.1.2
      object.fromentries: 2.0.8
      object.groupby: 1.0.3
      object.values: 1.2.0
      semver: 6.3.1
      tsconfig-paths: 3.15.0
    optionalDependencies:
      '@typescript-eslint/parser': 7.18.0(eslint@8.57.0)(typescript@5.5.4)
    transitivePeerDependencies:
      - eslint-import-resolver-typescript
      - eslint-import-resolver-webpack
      - supports-color

  eslint-plugin-markdown@4.0.1(eslint@8.57.0):
    dependencies:
      eslint: 8.57.0
      mdast-util-from-markdown: 0.8.5
    transitivePeerDependencies:
      - supports-color

  eslint-plugin-prettier@5.2.1(@types/eslint@8.56.11)(eslint-config-prettier@9.1.0(eslint@8.57.0))(eslint@8.57.0)(prettier@3.3.3):
    dependencies:
      eslint: 8.57.0
      prettier: 3.3.3
      prettier-linter-helpers: 1.0.0
      synckit: 0.9.1
    optionalDependencies:
      '@types/eslint': 8.56.11
      eslint-config-prettier: 9.1.0(eslint@8.57.0)

  eslint-plugin-sort-destructure-keys@2.0.0(eslint@8.57.0):
    dependencies:
      eslint: 8.57.0
      natural-compare-lite: 1.4.0

  eslint-scope@7.2.2:
    dependencies:
      esrecurse: 4.3.0
      estraverse: 5.3.0

  eslint-visitor-keys@3.4.3: {}

  eslint@8.57.0:
    dependencies:
      '@eslint-community/eslint-utils': 4.4.0(eslint@8.57.0)
      '@eslint-community/regexpp': 4.11.0
      '@eslint/eslintrc': 2.1.4
      '@eslint/js': 8.57.0
      '@humanwhocodes/config-array': 0.11.14
      '@humanwhocodes/module-importer': 1.0.1
      '@nodelib/fs.walk': 1.2.8
      '@ungap/structured-clone': 1.2.0
      ajv: 6.12.6
      chalk: 4.1.2
      cross-spawn: 7.0.3
      debug: 4.3.5
      doctrine: 3.0.0
      escape-string-regexp: 4.0.0
      eslint-scope: 7.2.2
      eslint-visitor-keys: 3.4.3
      espree: 9.6.1
      esquery: 1.6.0
      esutils: 2.0.3
      fast-deep-equal: 3.1.3
      file-entry-cache: 6.0.1
      find-up: 5.0.0
      glob-parent: 6.0.2
      globals: 13.24.0
      graphemer: 1.4.0
      ignore: 5.3.1
      imurmurhash: 0.1.4
      is-glob: 4.0.3
      is-path-inside: 3.0.3
      js-yaml: 4.1.0
      json-stable-stringify-without-jsonify: 1.0.1
      levn: 0.4.1
      lodash.merge: 4.6.2
      minimatch: 3.1.2
      natural-compare: 1.4.0
      optionator: 0.9.4
      strip-ansi: 6.0.1
      text-table: 0.2.0
    transitivePeerDependencies:
      - supports-color

  espree@9.6.1:
    dependencies:
      acorn: 8.12.1
      acorn-jsx: 5.3.2(acorn@8.12.1)
      eslint-visitor-keys: 3.4.3

  esprima@4.0.1: {}

  esquery@1.6.0:
    dependencies:
      estraverse: 5.3.0

  esrecurse@4.3.0:
    dependencies:
      estraverse: 5.3.0

  estraverse@5.3.0: {}

  estree-walker@3.0.3:
    dependencies:
      '@types/estree': 1.0.5

  esutils@2.0.3: {}

  execa@8.0.1:
    dependencies:
      cross-spawn: 7.0.3
      get-stream: 8.0.1
      human-signals: 5.0.0
      is-stream: 3.0.0
      merge-stream: 2.0.0
      npm-run-path: 5.3.0
      onetime: 6.0.0
      signal-exit: 4.1.0
      strip-final-newline: 3.0.0

  expand-range@1.8.2:
    dependencies:
      fill-range: 2.2.4

  expect@29.7.0:
    dependencies:
      '@jest/expect-utils': 29.7.0
      jest-get-type: 29.6.3
      jest-matcher-utils: 29.7.0
      jest-message-util: 29.7.0
      jest-util: 29.7.0

  extend-shallow@2.0.1:
    dependencies:
      is-extendable: 0.1.1

  fast-check@3.20.0:
    dependencies:
      pure-rand: 6.1.0

  fast-deep-equal@3.1.3: {}

  fast-diff@1.3.0: {}

  fast-glob@3.3.2:
    dependencies:
      '@nodelib/fs.stat': 2.0.5
      '@nodelib/fs.walk': 1.2.8
      glob-parent: 5.1.2
      merge2: 1.4.1
      micromatch: 4.0.7

  fast-json-stable-stringify@2.1.0: {}

  fast-levenshtein@2.0.6: {}

  fastq@1.17.1:
    dependencies:
      reusify: 1.0.4

  file-entry-cache@6.0.1:
    dependencies:
      flat-cache: 3.2.0

  fill-range@2.2.4:
    dependencies:
      is-number: 2.1.0
      isobject: 2.1.0
      randomatic: 3.1.1
      repeat-element: 1.1.4
      repeat-string: 1.6.1

  fill-range@7.1.1:
    dependencies:
      to-regex-range: 5.0.1

  find-my-way-ts@0.1.5: {}

  find-up@4.1.0:
    dependencies:
      locate-path: 5.0.0
      path-exists: 4.0.0

  find-up@5.0.0:
    dependencies:
      locate-path: 6.0.0
      path-exists: 4.0.0

  flat-cache@3.2.0:
    dependencies:
      flatted: 3.3.1
      keyv: 4.5.4
      rimraf: 3.0.2

  flatted@3.3.1: {}

  for-each@0.3.3:
    dependencies:
      is-callable: 1.2.7

  for-in@1.0.2: {}

  foreground-child@3.2.1:
    dependencies:
      cross-spawn: 7.0.3
      signal-exit: 4.1.0

  fp-ts@2.16.8: {}

  fs-readdir-recursive@1.1.0: {}

  fs.realpath@1.0.0: {}

  fsevents@2.3.3:
    optional: true

  function-bind@1.1.2: {}

  function.prototype.name@1.1.6:
    dependencies:
      call-bind: 1.0.7
      define-properties: 1.2.1
      es-abstract: 1.23.3
      functions-have-names: 1.2.3

  functions-have-names@1.2.3: {}

  gensync@1.0.0-beta.2: {}

  get-func-name@2.0.2: {}

  get-intrinsic@1.2.4:
    dependencies:
      es-errors: 1.3.0
      function-bind: 1.1.2
      has-proto: 1.0.3
      has-symbols: 1.0.3
      hasown: 2.0.2

  get-stdin@9.0.0: {}

  get-stream@8.0.1: {}

  get-symbol-description@1.0.2:
    dependencies:
      call-bind: 1.0.7
      es-errors: 1.3.0
      get-intrinsic: 1.2.4

  get-tsconfig@4.7.6:
    dependencies:
      resolve-pkg-maps: 1.0.0

  git-hooks-list@3.1.0: {}

  glob-parent@5.1.2:
    dependencies:
      is-glob: 4.0.3

  glob-parent@6.0.2:
    dependencies:
      is-glob: 4.0.3

  glob@10.4.5:
    dependencies:
      foreground-child: 3.2.1
      jackspeak: 3.4.3
      minimatch: 9.0.5
      minipass: 7.1.2
      package-json-from-dist: 1.0.0
      path-scurry: 1.11.1

  glob@11.0.0:
    dependencies:
      foreground-child: 3.2.1
      jackspeak: 4.0.1
      minimatch: 10.0.1
      minipass: 7.1.2
      package-json-from-dist: 1.0.0
      path-scurry: 2.0.0

  glob@7.2.3:
    dependencies:
      fs.realpath: 1.0.0
      inflight: 1.0.6
      inherits: 2.0.4
      minimatch: 3.1.2
      once: 1.4.0
      path-is-absolute: 1.0.1

  globals@11.12.0: {}

  globals@13.24.0:
    dependencies:
      type-fest: 0.20.2

  globalthis@1.0.4:
    dependencies:
      define-properties: 1.2.1
      gopd: 1.0.1

  globby@11.1.0:
    dependencies:
      array-union: 2.1.0
      dir-glob: 3.0.1
      fast-glob: 3.3.2
      ignore: 5.3.1
      merge2: 1.4.1
      slash: 3.0.0

  globby@13.2.2:
    dependencies:
      dir-glob: 3.0.1
      fast-glob: 3.3.2
      ignore: 5.3.1
      merge2: 1.4.1
      slash: 4.0.0

  gopd@1.0.1:
    dependencies:
      get-intrinsic: 1.2.4

  graceful-fs@4.2.11: {}

  graphemer@1.4.0: {}

  gray-matter@3.1.1:
    dependencies:
      extend-shallow: 2.0.1
      js-yaml: 3.14.1
      kind-of: 5.1.0
      strip-bom-string: 1.0.0

  gulp-header@1.8.12:
    dependencies:
      concat-with-sourcemaps: 1.1.0
      lodash.template: 4.5.0
      through2: 2.0.5

  has-bigints@1.0.2: {}

  has-flag@3.0.0: {}

  has-flag@4.0.0: {}

  has-property-descriptors@1.0.2:
    dependencies:
      es-define-property: 1.0.0

  has-proto@1.0.3: {}

  has-symbols@1.0.3: {}

  has-tostringtag@1.0.2:
    dependencies:
      has-symbols: 1.0.3

  hasown@2.0.2:
    dependencies:
      function-bind: 1.1.2

  hosted-git-info@2.8.9: {}

  html-escaper@2.0.2: {}

  human-signals@5.0.0: {}

  ignore@5.3.1: {}

  import-fresh@3.3.0:
    dependencies:
      parent-module: 1.0.1
      resolve-from: 4.0.0

  imurmurhash@0.1.4: {}

  inflight@1.0.6:
    dependencies:
      once: 1.4.0
      wrappy: 1.0.2

  inherits@2.0.4: {}

  ini@4.1.3: {}

  internal-slot@1.0.7:
    dependencies:
      es-errors: 1.3.0
      hasown: 2.0.2
      side-channel: 1.0.6

  io-ts-extra@0.11.6:
    dependencies:
      fp-ts: 2.16.8
      io-ts: 2.2.21(fp-ts@2.16.8)

  io-ts@2.2.21(fp-ts@2.16.8):
    dependencies:
      fp-ts: 2.16.8

  is-alphabetical@1.0.4: {}

  is-alphanumerical@1.0.4:
    dependencies:
      is-alphabetical: 1.0.4
      is-decimal: 1.0.4

  is-array-buffer@3.0.4:
    dependencies:
      call-bind: 1.0.7
      get-intrinsic: 1.2.4

  is-arrayish@0.2.1: {}

  is-bigint@1.0.4:
    dependencies:
      has-bigints: 1.0.2

  is-binary-path@2.1.0:
    dependencies:
      binary-extensions: 2.3.0
    optional: true

  is-boolean-object@1.1.2:
    dependencies:
      call-bind: 1.0.7
      has-tostringtag: 1.0.2

  is-buffer@1.1.6: {}

  is-callable@1.2.7: {}

  is-core-module@2.15.0:
    dependencies:
      hasown: 2.0.2

  is-data-view@1.0.1:
    dependencies:
      is-typed-array: 1.1.13

  is-date-object@1.0.5:
    dependencies:
      has-tostringtag: 1.0.2

  is-decimal@1.0.4: {}

  is-extendable@0.1.1: {}

  is-extendable@1.0.1:
    dependencies:
      is-plain-object: 2.0.4

  is-extglob@2.1.1: {}

  is-fullwidth-code-point@3.0.0: {}

  is-glob@4.0.3:
    dependencies:
      is-extglob: 2.1.1

  is-hexadecimal@1.0.4: {}

  is-negative-zero@2.0.3: {}

  is-number-object@1.0.7:
    dependencies:
      has-tostringtag: 1.0.2

  is-number@2.1.0:
    dependencies:
      kind-of: 3.2.2

  is-number@4.0.0: {}

  is-number@7.0.0: {}

  is-path-inside@3.0.3: {}

  is-plain-obj@4.1.0: {}

  is-plain-object@2.0.4:
    dependencies:
      isobject: 3.0.1

  is-regex@1.1.4:
    dependencies:
      call-bind: 1.0.7
      has-tostringtag: 1.0.2

  is-shared-array-buffer@1.0.3:
    dependencies:
      call-bind: 1.0.7

  is-stream@3.0.0: {}

  is-string@1.0.7:
    dependencies:
      has-tostringtag: 1.0.2

  is-symbol@1.0.4:
    dependencies:
      has-symbols: 1.0.3

  is-typed-array@1.1.13:
    dependencies:
      which-typed-array: 1.1.15

  is-weakref@1.0.2:
    dependencies:
      call-bind: 1.0.7

  isarray@1.0.0: {}

  isarray@2.0.5: {}

  isexe@2.0.0: {}

  isobject@2.1.0:
    dependencies:
      isarray: 1.0.0

  isobject@3.0.1: {}

  istanbul-lib-coverage@3.2.2: {}

  istanbul-lib-report@3.0.1:
    dependencies:
      istanbul-lib-coverage: 3.2.2
      make-dir: 4.0.0
      supports-color: 7.2.0

  istanbul-lib-source-maps@5.0.6:
    dependencies:
      '@jridgewell/trace-mapping': 0.3.25
      debug: 4.3.6
      istanbul-lib-coverage: 3.2.2
    transitivePeerDependencies:
      - supports-color

  istanbul-reports@3.1.7:
    dependencies:
      html-escaper: 2.0.2
      istanbul-lib-report: 3.0.1

  jackspeak@3.4.3:
    dependencies:
      '@isaacs/cliui': 8.0.2
    optionalDependencies:
      '@pkgjs/parseargs': 0.11.0

  jackspeak@4.0.1:
    dependencies:
      '@isaacs/cliui': 8.0.2
    optionalDependencies:
      '@pkgjs/parseargs': 0.11.0

  jest-diff@29.7.0:
    dependencies:
      chalk: 4.1.2
      diff-sequences: 29.6.3
      jest-get-type: 29.6.3
      pretty-format: 29.7.0

  jest-get-type@29.6.3: {}

  jest-matcher-utils@29.7.0:
    dependencies:
      chalk: 4.1.2
      jest-diff: 29.7.0
      jest-get-type: 29.6.3
      pretty-format: 29.7.0

  jest-message-util@29.7.0:
    dependencies:
      '@babel/code-frame': 7.24.7
      '@jest/types': 29.6.3
      '@types/stack-utils': 2.0.3
      chalk: 4.1.2
      graceful-fs: 4.2.11
      micromatch: 4.0.7
      pretty-format: 29.7.0
      slash: 3.0.0
      stack-utils: 2.0.6

  jest-util@29.7.0:
    dependencies:
      '@jest/types': 29.6.3
      '@types/node': 22.0.0
      chalk: 4.1.2
      ci-info: 3.9.0
      graceful-fs: 4.2.11
      picomatch: 2.3.1

  js-tokens@4.0.0: {}

  js-yaml@3.14.1:
    dependencies:
      argparse: 1.0.10
      esprima: 4.0.1

  js-yaml@4.1.0:
    dependencies:
      argparse: 2.0.1

  jsesc@2.5.2: {}

  json-buffer@3.0.1: {}

  json-parse-even-better-errors@2.3.1: {}

  json-schema-traverse@0.4.1: {}

  json-stable-stringify-without-jsonify@1.0.1: {}

  json5@1.0.2:
    dependencies:
      minimist: 1.2.8

  json5@2.2.3: {}

  keyv@4.5.4:
    dependencies:
      json-buffer: 3.0.1

  kind-of@3.2.2:
    dependencies:
      is-buffer: 1.1.6

  kind-of@5.1.0: {}

  kind-of@6.0.3: {}

  lazy-cache@2.0.2:
    dependencies:
      set-getter: 0.1.1

  levn@0.4.1:
    dependencies:
      prelude-ls: 1.2.1
      type-check: 0.4.0

  lines-and-columns@1.2.4: {}

  list-item@1.1.1:
    dependencies:
      expand-range: 1.8.2
      extend-shallow: 2.0.1
      is-number: 2.1.0
      repeat-string: 1.6.1

  locate-path@5.0.0:
    dependencies:
      p-locate: 4.1.0

  locate-path@6.0.0:
    dependencies:
      p-locate: 5.0.0

  lodash._reinterpolate@3.0.0: {}

  lodash.merge@4.6.2: {}

  lodash.template@4.5.0:
    dependencies:
      lodash._reinterpolate: 3.0.0
      lodash.templatesettings: 4.2.0

  lodash.templatesettings@4.2.0:
    dependencies:
      lodash._reinterpolate: 3.0.0

  lodash@4.17.21: {}

  loupe@3.1.1:
    dependencies:
      get-func-name: 2.0.2

  lru-cache@10.4.3: {}

  lru-cache@11.0.0: {}

  lru-cache@5.1.1:
    dependencies:
      yallist: 3.1.1

  magic-string@0.30.10:
    dependencies:
      '@jridgewell/sourcemap-codec': 1.5.0

  magicast@0.3.4:
    dependencies:
      '@babel/parser': 7.25.0
      '@babel/types': 7.25.2
      source-map-js: 1.2.0

  make-dir@2.1.0:
    dependencies:
      pify: 4.0.1
      semver: 5.7.2

  make-dir@4.0.0:
    dependencies:
      semver: 7.6.3

  markdown-link@0.1.1: {}

  math-random@1.0.4: {}

  mdast-util-from-markdown@0.8.5:
    dependencies:
      '@types/mdast': 3.0.15
      mdast-util-to-string: 2.0.0
      micromark: 2.11.4
      parse-entities: 2.0.0
      unist-util-stringify-position: 2.0.3
    transitivePeerDependencies:
      - supports-color

  mdast-util-from-markdown@2.0.1:
    dependencies:
      '@types/mdast': 4.0.4
      '@types/unist': 3.0.2
      decode-named-character-reference: 1.0.2
      devlop: 1.1.0
      mdast-util-to-string: 4.0.0
      micromark: 4.0.0
      micromark-util-decode-numeric-character-reference: 2.0.1
      micromark-util-decode-string: 2.0.0
      micromark-util-normalize-identifier: 2.0.0
      micromark-util-symbol: 2.0.0
      micromark-util-types: 2.0.0
      unist-util-stringify-position: 4.0.0
    transitivePeerDependencies:
      - supports-color

  mdast-util-to-string@2.0.0: {}

  mdast-util-to-string@4.0.0:
    dependencies:
      '@types/mdast': 4.0.4

  merge-stream@2.0.0: {}

  merge2@1.4.1: {}

  micromark-core-commonmark@2.0.1:
    dependencies:
      decode-named-character-reference: 1.0.2
      devlop: 1.1.0
      micromark-factory-destination: 2.0.0
      micromark-factory-label: 2.0.0
      micromark-factory-space: 2.0.0
      micromark-factory-title: 2.0.0
      micromark-factory-whitespace: 2.0.0
      micromark-util-character: 2.1.0
      micromark-util-chunked: 2.0.0
      micromark-util-classify-character: 2.0.0
      micromark-util-html-tag-name: 2.0.0
      micromark-util-normalize-identifier: 2.0.0
      micromark-util-resolve-all: 2.0.0
      micromark-util-subtokenize: 2.0.1
      micromark-util-symbol: 2.0.0
      micromark-util-types: 2.0.0

  micromark-factory-destination@2.0.0:
    dependencies:
      micromark-util-character: 2.1.0
      micromark-util-symbol: 2.0.0
      micromark-util-types: 2.0.0

  micromark-factory-label@2.0.0:
    dependencies:
      devlop: 1.1.0
      micromark-util-character: 2.1.0
      micromark-util-symbol: 2.0.0
      micromark-util-types: 2.0.0

  micromark-factory-space@2.0.0:
    dependencies:
      micromark-util-character: 2.1.0
      micromark-util-types: 2.0.0

  micromark-factory-title@2.0.0:
    dependencies:
      micromark-factory-space: 2.0.0
      micromark-util-character: 2.1.0
      micromark-util-symbol: 2.0.0
      micromark-util-types: 2.0.0

  micromark-factory-whitespace@2.0.0:
    dependencies:
      micromark-factory-space: 2.0.0
      micromark-util-character: 2.1.0
      micromark-util-symbol: 2.0.0
      micromark-util-types: 2.0.0

  micromark-util-character@2.1.0:
    dependencies:
      micromark-util-symbol: 2.0.0
      micromark-util-types: 2.0.0

  micromark-util-chunked@2.0.0:
    dependencies:
      micromark-util-symbol: 2.0.0

  micromark-util-classify-character@2.0.0:
    dependencies:
      micromark-util-character: 2.1.0
      micromark-util-symbol: 2.0.0
      micromark-util-types: 2.0.0

  micromark-util-combine-extensions@2.0.0:
    dependencies:
      micromark-util-chunked: 2.0.0
      micromark-util-types: 2.0.0

  micromark-util-decode-numeric-character-reference@2.0.1:
    dependencies:
      micromark-util-symbol: 2.0.0

  micromark-util-decode-string@2.0.0:
    dependencies:
      decode-named-character-reference: 1.0.2
      micromark-util-character: 2.1.0
      micromark-util-decode-numeric-character-reference: 2.0.1
      micromark-util-symbol: 2.0.0

  micromark-util-encode@2.0.0: {}

  micromark-util-html-tag-name@2.0.0: {}

  micromark-util-normalize-identifier@2.0.0:
    dependencies:
      micromark-util-symbol: 2.0.0

  micromark-util-resolve-all@2.0.0:
    dependencies:
      micromark-util-types: 2.0.0

  micromark-util-sanitize-uri@2.0.0:
    dependencies:
      micromark-util-character: 2.1.0
      micromark-util-encode: 2.0.0
      micromark-util-symbol: 2.0.0

  micromark-util-subtokenize@2.0.1:
    dependencies:
      devlop: 1.1.0
      micromark-util-chunked: 2.0.0
      micromark-util-symbol: 2.0.0
      micromark-util-types: 2.0.0

  micromark-util-symbol@2.0.0: {}

  micromark-util-types@2.0.0: {}

  micromark@2.11.4:
    dependencies:
      debug: 4.3.6
      parse-entities: 2.0.0
    transitivePeerDependencies:
      - supports-color

  micromark@4.0.0:
    dependencies:
      '@types/debug': 4.1.12
      debug: 4.3.6
      decode-named-character-reference: 1.0.2
      devlop: 1.1.0
      micromark-core-commonmark: 2.0.1
      micromark-factory-space: 2.0.0
      micromark-util-character: 2.1.0
      micromark-util-chunked: 2.0.0
      micromark-util-combine-extensions: 2.0.0
      micromark-util-decode-numeric-character-reference: 2.0.1
      micromark-util-encode: 2.0.0
      micromark-util-normalize-identifier: 2.0.0
      micromark-util-resolve-all: 2.0.0
      micromark-util-sanitize-uri: 2.0.0
      micromark-util-subtokenize: 2.0.1
      micromark-util-symbol: 2.0.0
      micromark-util-types: 2.0.0
    transitivePeerDependencies:
      - supports-color

  micromatch@4.0.7:
    dependencies:
      braces: 3.0.3
      picomatch: 2.3.1

  mime@3.0.0: {}

  mimic-fn@4.0.0: {}

  minimatch@10.0.1:
    dependencies:
      brace-expansion: 2.0.1

  minimatch@3.1.2:
    dependencies:
      brace-expansion: 1.1.11

  minimatch@9.0.5:
    dependencies:
      brace-expansion: 2.0.1

  minimist@1.2.8: {}

  minipass@7.1.2: {}

  mixin-deep@1.3.2:
    dependencies:
      for-in: 1.0.2
      is-extendable: 1.0.1

  ms@2.1.2: {}

  ms@2.1.3: {}

  msgpackr-extract@3.0.3:
    dependencies:
      node-gyp-build-optional-packages: 5.2.2
    optionalDependencies:
      '@msgpackr-extract/msgpackr-extract-darwin-arm64': 3.0.3
      '@msgpackr-extract/msgpackr-extract-darwin-x64': 3.0.3
      '@msgpackr-extract/msgpackr-extract-linux-arm': 3.0.3
      '@msgpackr-extract/msgpackr-extract-linux-arm64': 3.0.3
      '@msgpackr-extract/msgpackr-extract-linux-x64': 3.0.3
      '@msgpackr-extract/msgpackr-extract-win32-x64': 3.0.3
    optional: true

  msgpackr@1.11.0:
    optionalDependencies:
      msgpackr-extract: 3.0.3

  multipasta@0.2.2: {}

  nanoid@3.3.7: {}

  natural-compare-lite@1.4.0: {}

  natural-compare@1.4.0: {}

  node-addon-api@7.1.1: {}

  node-gyp-build-optional-packages@5.2.2:
    dependencies:
      detect-libc: 2.0.3
    optional: true

  node-releases@2.0.18: {}

  normalize-package-data@2.5.0:
    dependencies:
      hosted-git-info: 2.8.9
      resolve: 1.22.8
      semver: 5.7.2
      validate-npm-package-license: 3.0.4

  normalize-path@3.0.0:
    optional: true

  npm-run-path@5.3.0:
    dependencies:
      path-key: 4.0.0

  object-inspect@1.13.2: {}

  object-keys@1.1.1: {}

  object.assign@4.1.5:
    dependencies:
      call-bind: 1.0.7
      define-properties: 1.2.1
      has-symbols: 1.0.3
      object-keys: 1.1.1

  object.fromentries@2.0.8:
    dependencies:
      call-bind: 1.0.7
      define-properties: 1.2.1
      es-abstract: 1.23.3
      es-object-atoms: 1.0.0

  object.groupby@1.0.3:
    dependencies:
      call-bind: 1.0.7
      define-properties: 1.2.1
      es-abstract: 1.23.3

  object.pick@1.3.0:
    dependencies:
      isobject: 3.0.1

  object.values@1.2.0:
    dependencies:
      call-bind: 1.0.7
      define-properties: 1.2.1
      es-object-atoms: 1.0.0

  once@1.4.0:
    dependencies:
      wrappy: 1.0.2

  onetime@6.0.0:
    dependencies:
      mimic-fn: 4.0.0

  optionator@0.9.4:
    dependencies:
      deep-is: 0.1.4
      fast-levenshtein: 2.0.6
      levn: 0.4.1
      prelude-ls: 1.2.1
      type-check: 0.4.0
      word-wrap: 1.2.5

  p-limit@2.3.0:
    dependencies:
      p-try: 2.2.0

  p-limit@3.1.0:
    dependencies:
      yocto-queue: 0.1.0

  p-locate@4.1.0:
    dependencies:
      p-limit: 2.3.0

  p-locate@5.0.0:
    dependencies:
      p-limit: 3.1.0

  p-try@2.2.0: {}

  package-json-from-dist@1.0.0: {}

  parent-module@1.0.1:
    dependencies:
      callsites: 3.1.0

  parse-entities@2.0.0:
    dependencies:
      character-entities: 1.2.4
      character-entities-legacy: 1.1.4
      character-reference-invalid: 1.1.4
      is-alphanumerical: 1.0.4
      is-decimal: 1.0.4
      is-hexadecimal: 1.0.4

  parse-json@5.2.0:
    dependencies:
      '@babel/code-frame': 7.24.7
      error-ex: 1.3.2
      json-parse-even-better-errors: 2.3.1
      lines-and-columns: 1.2.4

  path-exists@4.0.0: {}

  path-is-absolute@1.0.1: {}

  path-key@3.1.1: {}

  path-key@4.0.0: {}

  path-parse@1.0.7: {}

  path-scurry@1.11.1:
    dependencies:
      lru-cache: 10.4.3
      minipass: 7.1.2

  path-scurry@2.0.0:
    dependencies:
      lru-cache: 11.0.0
      minipass: 7.1.2

  path-type@4.0.0: {}

  pathe@1.1.2: {}

  pathval@2.0.0: {}

  picocolors@1.0.1: {}

  picomatch@2.3.1: {}

  pify@4.0.1: {}

  possible-typed-array-names@1.0.0: {}

  postcss@8.4.40:
    dependencies:
      nanoid: 3.3.7
      picocolors: 1.0.1
      source-map-js: 1.2.0

  prelude-ls@1.2.1: {}

  prettier-linter-helpers@1.0.0:
    dependencies:
      fast-diff: 1.3.0

  prettier-plugin-jsdoc@1.3.0(prettier@3.3.3):
    dependencies:
      binary-searching: 2.0.5
      comment-parser: 1.4.1
      mdast-util-from-markdown: 2.0.1
      prettier: 3.3.3
    transitivePeerDependencies:
      - supports-color

  prettier-plugin-packagejson@2.5.1(prettier@3.3.3):
    dependencies:
      sort-package-json: 2.10.0
      synckit: 0.9.1
    optionalDependencies:
      prettier: 3.3.3

  prettier@3.3.3: {}

  pretty-format@29.7.0:
    dependencies:
      '@jest/schemas': 29.6.3
      ansi-styles: 5.2.0
      react-is: 18.3.1

  process-nextick-args@2.0.1: {}

  punycode@2.3.1: {}

  pure-rand@6.1.0: {}

  queue-microtask@1.2.3: {}

  randomatic@3.1.1:
    dependencies:
      is-number: 4.0.0
      kind-of: 6.0.3
      math-random: 1.0.4

  react-is@18.3.1: {}

  read-pkg-up@7.0.1:
    dependencies:
      find-up: 4.1.0
      read-pkg: 5.2.0
      type-fest: 0.8.1

  read-pkg@5.2.0:
    dependencies:
      '@types/normalize-package-data': 2.4.4
      normalize-package-data: 2.5.0
      parse-json: 5.2.0
      type-fest: 0.6.0

  readable-stream@2.3.8:
    dependencies:
      core-util-is: 1.0.3
      inherits: 2.0.4
      isarray: 1.0.0
      process-nextick-args: 2.0.1
      safe-buffer: 5.1.2
      string_decoder: 1.1.1
      util-deprecate: 1.0.2

  readdirp@3.6.0:
    dependencies:
      picomatch: 2.3.1
    optional: true

  regexp.prototype.flags@1.5.2:
    dependencies:
      call-bind: 1.0.7
      define-properties: 1.2.1
      es-errors: 1.3.0
      set-function-name: 2.0.2

  remarkable@1.7.4:
    dependencies:
      argparse: 1.0.10
      autolinker: 0.28.1

  repeat-element@1.1.4: {}

  repeat-string@1.6.1: {}

  resolve-from@4.0.0: {}

  resolve-pkg-maps@1.0.0: {}

  resolve@1.22.8:
    dependencies:
      is-core-module: 2.15.0
      path-parse: 1.0.7
      supports-preserve-symlinks-flag: 1.0.0

  reusify@1.0.4: {}

  rimraf@3.0.2:
    dependencies:
      glob: 7.2.3

  rimraf@6.0.1:
    dependencies:
      glob: 11.0.0
      package-json-from-dist: 1.0.0

  run-parallel@1.2.0:
    dependencies:
      queue-microtask: 1.2.3

  safe-array-concat@1.1.2:
    dependencies:
      call-bind: 1.0.7
      get-intrinsic: 1.2.4
      has-symbols: 1.0.3
      isarray: 2.0.5

  safe-buffer@5.1.2: {}

  safe-regex-test@1.0.3:
    dependencies:
      call-bind: 1.0.7
      es-errors: 1.3.0
      is-regex: 1.1.4

  semver@5.7.2: {}

  semver@6.3.1: {}

  semver@7.6.3: {}

  set-function-length@1.2.2:
    dependencies:
      define-data-property: 1.1.4
      es-errors: 1.3.0
      function-bind: 1.1.2
      get-intrinsic: 1.2.4
      gopd: 1.0.1
      has-property-descriptors: 1.0.2

  set-function-name@2.0.2:
    dependencies:
      define-data-property: 1.1.4
      es-errors: 1.3.0
      functions-have-names: 1.2.3
      has-property-descriptors: 1.0.2

  set-getter@0.1.1:
    dependencies:
      to-object-path: 0.3.0

  shebang-command@2.0.0:
    dependencies:
      shebang-regex: 3.0.0

  shebang-regex@3.0.0: {}

  side-channel@1.0.6:
    dependencies:
      call-bind: 1.0.7
      es-errors: 1.3.0
      get-intrinsic: 1.2.4
      object-inspect: 1.13.2

  siginfo@2.0.0: {}

  signal-exit@4.1.0: {}

  slash@2.0.0: {}

  slash@3.0.0: {}

  slash@4.0.0: {}

  sort-object-keys@1.1.3: {}

  sort-package-json@2.10.0:
    dependencies:
      detect-indent: 7.0.1
      detect-newline: 4.0.1
      get-stdin: 9.0.0
      git-hooks-list: 3.1.0
      globby: 13.2.2
      is-plain-obj: 4.1.0
      semver: 7.6.3
      sort-object-keys: 1.1.3

  source-map-js@1.2.0: {}

  source-map@0.5.7: {}

  source-map@0.6.1: {}

  spdx-correct@3.2.0:
    dependencies:
      spdx-expression-parse: 3.0.1
      spdx-license-ids: 3.0.18

  spdx-exceptions@2.5.0: {}

  spdx-expression-parse@3.0.1:
    dependencies:
      spdx-exceptions: 2.5.0
      spdx-license-ids: 3.0.18

  spdx-license-ids@3.0.18: {}

  sprintf-js@1.0.3: {}

  stack-utils@2.0.6:
    dependencies:
      escape-string-regexp: 2.0.0

  stackback@0.0.2: {}

  std-env@3.7.0: {}

  string-width@4.2.3:
    dependencies:
      emoji-regex: 8.0.0
      is-fullwidth-code-point: 3.0.0
      strip-ansi: 6.0.1

  string-width@5.1.2:
    dependencies:
      eastasianwidth: 0.2.0
      emoji-regex: 9.2.2
      strip-ansi: 7.1.0

  string.prototype.trim@1.2.9:
    dependencies:
      call-bind: 1.0.7
      define-properties: 1.2.1
      es-abstract: 1.23.3
      es-object-atoms: 1.0.0

  string.prototype.trimend@1.0.8:
    dependencies:
      call-bind: 1.0.7
      define-properties: 1.2.1
      es-object-atoms: 1.0.0

  string.prototype.trimstart@1.0.8:
    dependencies:
      call-bind: 1.0.7
      define-properties: 1.2.1
      es-object-atoms: 1.0.0

  string_decoder@1.1.1:
    dependencies:
      safe-buffer: 5.1.2

  strip-ansi@6.0.1:
    dependencies:
      ansi-regex: 5.0.1

  strip-ansi@7.1.0:
    dependencies:
      ansi-regex: 6.0.1

  strip-bom-string@1.0.0: {}

  strip-bom@3.0.0: {}

  strip-color@0.1.0: {}

  strip-final-newline@3.0.0: {}

  strip-json-comments@3.1.1: {}

  supports-color@5.5.0:
    dependencies:
      has-flag: 3.0.0

  supports-color@7.2.0:
    dependencies:
      has-flag: 4.0.0

  supports-preserve-symlinks-flag@1.0.0: {}

  synckit@0.9.1:
    dependencies:
      '@pkgr/core': 0.1.1
      tslib: 2.6.3

  tapable@2.2.1: {}

  test-exclude@7.0.1:
    dependencies:
      '@istanbuljs/schema': 0.1.3
      glob: 10.4.5
      minimatch: 9.0.5

  text-table@0.2.0: {}

  through2@2.0.5:
    dependencies:
      readable-stream: 2.3.8
      xtend: 4.0.2

  tinybench@2.8.0: {}

  tinypool@1.0.0: {}

  tinyrainbow@1.2.0: {}

  tinyspy@3.0.0: {}

  to-fast-properties@2.0.0: {}

  to-object-path@0.3.0:
    dependencies:
      kind-of: 3.2.2

  to-regex-range@5.0.1:
    dependencies:
      is-number: 7.0.0

  toml@3.0.0: {}

  ts-api-utils@1.3.0(typescript@5.5.4):
    dependencies:
      typescript: 5.5.4

  tsconfig-paths@3.15.0:
    dependencies:
      '@types/json5': 0.0.29
      json5: 1.0.2
      minimist: 1.2.8
      strip-bom: 3.0.0

  tslib@2.6.3: {}

  tsx@4.16.3:
    dependencies:
      esbuild: 0.21.5
      get-tsconfig: 4.7.6
    optionalDependencies:
      fsevents: 2.3.3

  type-check@0.4.0:
    dependencies:
      prelude-ls: 1.2.1

  type-fest@0.20.2: {}

  type-fest@0.6.0: {}

  type-fest@0.8.1: {}

  typed-array-buffer@1.0.2:
    dependencies:
      call-bind: 1.0.7
      es-errors: 1.3.0
      is-typed-array: 1.1.13

  typed-array-byte-length@1.0.1:
    dependencies:
      call-bind: 1.0.7
      for-each: 0.3.3
      gopd: 1.0.1
      has-proto: 1.0.3
      is-typed-array: 1.1.13

  typed-array-byte-offset@1.0.2:
    dependencies:
      available-typed-arrays: 1.0.7
      call-bind: 1.0.7
      for-each: 0.3.3
      gopd: 1.0.1
      has-proto: 1.0.3
      is-typed-array: 1.1.13

  typed-array-length@1.0.6:
    dependencies:
      call-bind: 1.0.7
      for-each: 0.3.3
      gopd: 1.0.1
      has-proto: 1.0.3
      is-typed-array: 1.1.13
      possible-typed-array-names: 1.0.0

  typedarray@0.0.6: {}

  typescript@5.5.4: {}

  unbox-primitive@1.0.2:
    dependencies:
      call-bind: 1.0.7
      has-bigints: 1.0.2
      has-symbols: 1.0.3
      which-boxed-primitive: 1.0.2

  undici-types@5.26.5: {}

  undici-types@6.11.1: {}

  undici@6.19.4: {}

  unist-util-stringify-position@2.0.3:
    dependencies:
      '@types/unist': 2.0.10

  unist-util-stringify-position@4.0.0:
    dependencies:
      '@types/unist': 3.0.2

  update-browserslist-db@1.1.0(browserslist@4.23.2):
    dependencies:
      browserslist: 4.23.2
      escalade: 3.1.2
      picocolors: 1.0.1

  uri-js@4.4.1:
    dependencies:
      punycode: 2.3.1

  util-deprecate@1.0.2: {}

  validate-npm-package-license@3.0.4:
    dependencies:
      spdx-correct: 3.2.0
      spdx-expression-parse: 3.0.1

  vite-node@2.0.4(@types/node@22.0.0):
    dependencies:
      cac: 6.7.14
      debug: 4.3.6
      pathe: 1.1.2
      tinyrainbow: 1.2.0
      vite: 5.3.5(@types/node@22.0.0)
    transitivePeerDependencies:
      - '@types/node'
      - less
      - lightningcss
      - sass
      - stylus
      - sugarss
      - supports-color
      - terser

  vite@5.3.5(@types/node@22.0.0):
    dependencies:
      esbuild: 0.21.5
      postcss: 8.4.40
      rollup: '@rollup/wasm-node@4.19.1'
    optionalDependencies:
      '@types/node': 22.0.0
      fsevents: 2.3.3

  vitest@2.0.4(@types/node@22.0.0):
    dependencies:
      '@ampproject/remapping': 2.3.0
      '@vitest/expect': 2.0.4
      '@vitest/pretty-format': 2.0.4
      '@vitest/runner': 2.0.4
      '@vitest/snapshot': 2.0.4
      '@vitest/spy': 2.0.4
      '@vitest/utils': 2.0.4
      chai: 5.1.1
      debug: 4.3.6
      execa: 8.0.1
      magic-string: 0.30.10
      pathe: 1.1.2
      std-env: 3.7.0
      tinybench: 2.8.0
      tinypool: 1.0.0
      tinyrainbow: 1.2.0
      vite: 5.3.5(@types/node@22.0.0)
      vite-node: 2.0.4(@types/node@22.0.0)
      why-is-node-running: 2.3.0
    optionalDependencies:
      '@types/node': 22.0.0
    transitivePeerDependencies:
      - less
      - lightningcss
      - sass
      - stylus
      - sugarss
      - supports-color
      - terser

  which-boxed-primitive@1.0.2:
    dependencies:
      is-bigint: 1.0.4
      is-boolean-object: 1.1.2
      is-number-object: 1.0.7
      is-string: 1.0.7
      is-symbol: 1.0.4

  which-typed-array@1.1.15:
    dependencies:
      available-typed-arrays: 1.0.7
      call-bind: 1.0.7
      for-each: 0.3.3
      gopd: 1.0.1
      has-tostringtag: 1.0.2

  which@2.0.2:
    dependencies:
      isexe: 2.0.0

  why-is-node-running@2.3.0:
    dependencies:
      siginfo: 2.0.0
      stackback: 0.0.2

  word-wrap@1.2.5: {}

  wrap-ansi@7.0.0:
    dependencies:
      ansi-styles: 4.3.0
      string-width: 4.2.3
      strip-ansi: 6.0.1

  wrap-ansi@8.1.0:
    dependencies:
      ansi-styles: 6.2.1
      string-width: 5.1.2
      strip-ansi: 7.1.0

  wrappy@1.0.2: {}

  ws@8.18.0: {}

  xtend@4.0.2: {}

  yallist@3.1.1: {}

  yaml@2.5.0: {}

  yocto-queue@0.1.0: {}<|MERGE_RESOLUTION|>--- conflicted
+++ resolved
@@ -69,13 +69,8 @@
         specifier: 0.25.0
         version: 0.25.0(effect@3.6.0)
       '@effect/vitest':
-<<<<<<< HEAD
-        specifier: 0.7.0
-        version: 0.7.0(effect@3.5.9)(vitest@2.0.4(@types/node@22.0.0))
-=======
         specifier: 0.8.0
         version: 0.8.0(effect@3.6.0)(vitest@1.6.0(@types/node@22.0.0))
->>>>>>> f2d511ef
       '@rollup/wasm-node':
         specifier: 4.19.1
         version: 4.19.1
@@ -3035,11 +3030,7 @@
       '@babel/helper-hoist-variables': 7.24.7
       '@babel/helper-split-export-declaration': 7.24.7
       '@babel/parser': 7.24.8
-<<<<<<< HEAD
-      '@babel/types': 7.24.9
-=======
       '@babel/types': 7.25.2
->>>>>>> f2d511ef
       debug: 4.3.6
       globals: 11.12.0
     transitivePeerDependencies:
@@ -3170,17 +3161,10 @@
     dependencies:
       effect: 3.6.0
 
-<<<<<<< HEAD
-  '@effect/vitest@0.7.0(effect@3.5.9)(vitest@2.0.4(@types/node@22.0.0))':
-    dependencies:
-      effect: 3.5.9
-      vitest: 2.0.4(@types/node@22.0.0)
-=======
   '@effect/vitest@0.8.0(effect@3.6.0)(vitest@1.6.0(@types/node@22.0.0))':
     dependencies:
       effect: 3.6.0
       vitest: 1.6.0(@types/node@22.0.0)
->>>>>>> f2d511ef
 
   '@esbuild/aix-ppc64@0.21.5':
     optional: true
